--- conflicted
+++ resolved
@@ -14,14 +14,8 @@
 net:
     # list of stations used in the project
     # type: list of strings or string, wildcards allowed
-<<<<<<< HEAD
     network : 'X9'
     station : 'IR1'
-=======
-    network : 'BP'
-    station : 'GHIB'
-    # stations : ['D0.BZG', 'D0.ESO', 'D0.KBG', 'D0.KIR']
->>>>>>> 676b31a7
 
 #### parameters for correlation (emperical Green's function creation)
 co:
@@ -75,15 +69,9 @@
                               'lossless': True}}, # lossless tapering stitches additional data to trace, tapers, and removes the tapered ends after preprocessing
                     {'function':'seismic.correlate.preprocessing_stream.stream_filter',
                       'args':{'ftype':'bandpass',
-<<<<<<< HEAD
                               'filter_option':{'freqmin':0.01, #0.01
                                                'freqmax':4.9}}}
                      #{'function':'seismic.correlate.preprocessing_stream.stream_mute',
-=======
-                              'filter_option':{'freqmin':0.01,
-                                               'freqmax':9.5}}}
-                    #{'function':'seismic.correlate.preprocessing_stream.stream_mute',
->>>>>>> 676b31a7
                      # 'args':{'taper_len':100,
                      #         'mute_method':'std_factor',
                      #         'mute_value':3}}
@@ -103,11 +91,7 @@
         delete_subdivision : False
 
     # parameters for correlation preprocessing
-<<<<<<< HEAD
-    # Standard functions reside in seismic.correlate.preprocessing_td
-=======
     # Standard functions reside in seismic.correlate.preprocessing_td and preprocessing_fd, respectively
->>>>>>> 676b31a7
     corr_args : {'TDpreProcessing':[
                                     {'function':'seismic.correlate.preprocessing_td.detrend',
                                     'args':{'type':'linear'}},
@@ -129,11 +113,7 @@
                                     # {'function':'seismic.correlate.preprocessing_fd.spectralWhitening',
                                     #  'args':{'joint_norm':False}},
                                     {'function':'seismic.correlate.preprocessing_fd.FDfilter',
-<<<<<<< HEAD
                                      'args':{'flimit':[1.5,2,4,5]}}
-=======
-                                     'args':{'flimit':[0.02,0.05,0.5,0.6]}}
->>>>>>> 676b31a7
                                     #  {'function':seismic.correlate.preprocessing_fd.FDsignBitNormalization,
                                     # 'args':{}}
                                     ],
@@ -182,25 +162,15 @@
     # See seismic.correlate.stream.CorrBulk.extract_multi_trace for details on arguments
     dt_ref : {'win_inc' : 0, 'method': 'mean', 'percentile': 50}
 
-<<<<<<< HEAD
     # preprocessing on the correlation bulk or corr_stream before stretch estimation
     preprocessing: [
                     #{'function': 'pop_at_utcs', 'args': {'utcs': np.array([UTCDateTime()])},
                     {'function': 'smooth', 'args': {'wsize': 4, 'wtype': 'hanning', 'axis': 1}}
-=======
-    # preprocessing on the correlation bulk before stretch estimation
-    preprocessing: [
-                    {'function': 'smooth', 'args': {'wsize': 48, 'wtype': 'hanning', 'axis': 1}}
->>>>>>> 676b31a7
     ]
 
     # postprocessing of dv objects before saving and plotting
     postprocessing: [
-<<<<<<< HEAD
                       # {'function': 'smooth_sim_mat', 'args': {'win_len': 7, exclude_corr_below: 0}}
-=======
-                      {'function': 'smooth_sim_mat', 'args': {'win_len': 7}}
->>>>>>> 676b31a7
     ]
 
 #### parameters to compute the waveform coherence
