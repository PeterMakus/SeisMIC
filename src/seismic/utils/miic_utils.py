'''
:copyright:
   The SeisMIC development team (makus@gfz-potsdam.de).
:license:
    EUROPEAN UNION PUBLIC LICENCE v. 1.2
   (https://joinup.ec.europa.eu/collection/eupl/eupl-text-eupl-12)
:author:
   Peter Makus (makus@gfz-potsdam.de)

Created: Monday, 29th March 2021 12:54:05 pm
Last Modified: Wednesday, 19th June 2024 03:13:18 pm
'''
from typing import List, Tuple
import logging
import re
import warnings

import numpy as np
from obspy import Inventory, Stream, Trace, UTCDateTime
from obspy.core import Stats, AttribDict

from seismic.correlate.preprocessing_stream import cos_taper_st


log_lvl = {
    'DEBUG': logging.DEBUG,
    'INFO': logging.INFO,
    'WARNING': logging.WARNING,
    'CRITICAL': logging.CRITICAL,
    'ERROR': logging.ERROR}


def trace_calc_az_baz_dist(stats1: Stats, stats2: Stats) -> Tuple[
        float, float, float]:
    """
    Return azimuth, back azimhut and distance between tr1 and tr2
    This funtions calculates the azimut, back azimut and distance between tr1
    and tr2 if both have geo information in their stats dictonary.
    Required fields are:
    ``tr.stats.sac.stla`` and ``tr.stats.sac.stlo``

    :type stats1: :class:`~obspy.core.Stats`
    :param stats1: First trace to account
    :type stats2: :class:`~obspy.core.Stats`
    :param stats2: Second trace to account

    :rtype: float
    :return: **az**: Azimuth angle between tr1 and tr2
    :rtype: float
    :return: **baz**: Back-azimuth angle between tr1 and tr2
    :rtype: float
    :return: **dist**: Distance between tr1 and tr2 in m
    """

    if not isinstance(stats1, (Stats, AttribDict)):
        raise TypeError("stats1 must be an obspy Stats object.")

    if not isinstance(stats2, (Stats, AttribDict)):
        raise TypeError("stats2 must be an obspy Stats object.")

    try:
        from obspy.geodetics import gps2dist_azimuth
    except ImportError:
        print("Missed obspy funciton gps2dist_azimuth")
        print("Update obspy.")
        return

    dist, az, baz = gps2dist_azimuth(
        stats1['stla'], stats1['stlo'], stats2['stla'], stats2['stlo'])

    return az, baz, dist


def filter_stat_dist(inv1: Inventory, inv2: Inventory, thres: float) -> bool:
    """
    Very simple function to check whether to stations are closer than thres
    to each other.

    :param inv1: Inventory of station 1
    :type inv1: Inventory
    :param inv2: Inventory of station 2
    :type inv2: Inventory
    :param thres: Threshold distance in m
    :type thres: float
    :return: True if closer (or equal) than thres, False if not.
    :rtype: bool
    """
    return inv_calc_az_baz_dist(inv1, inv2)[-1] <= thres


def inv_calc_az_baz_dist(inv1: Inventory, inv2: Inventory) -> Tuple[
        float, float, float]:
    """ Return azimuth, back azimuth and distance between stat1 and stat2


    :type tr1: :class:`~obspy.core.inventory.Inventory`
    :param tr1: First trace to account
    :type tr2: :class:`~obspy.core.inventory.Inventory`
    :param tr2: Second trace to account

    :rtype: float
    :return: **az**: Azimuth angle between stat1 and stat2
    :rtype: float
    :return: **baz**: Back-azimuth angle between stat2 and stat2
    :rtype: float
    :return: **dist**: Distance between stat1 and stat2 in m
    """

    if not isinstance(inv1, Inventory):
        raise TypeError("inv1 must be an obspy Inventory.")

    if not isinstance(inv2, Inventory):
        raise TypeError("inv2 must be an obspy Inventory.")

    try:
        from obspy.geodetics import gps2dist_azimuth
    except ImportError:
        print("Missing obspy funciton gps2dist_azimuth")
        print("Update obspy.")
        return

    dist, az, baz = gps2dist_azimuth(
        inv1[0][0].latitude, inv1[0][0].longitude, inv2[0][0].latitude,
        inv2[0][0].longitude)

    return az, baz, dist


def resample_or_decimate(
    data: Trace or Stream, sampling_rate_new: int,
        filter=True) -> Stream or Trace:
    """Decimates the data if the desired new sampling rate allows to do so.
    Else the signal will be interpolated (a lot slower).

    :param data: Stream to be resampled.
    :type data: Stream
    :param sampling_rate_new: The desired new sampling rate
    :type sampling_rate_new: int
    :return: The resampled stream
    :rtype: Stream
    """
    if isinstance(data, Stream):
        if not len(data):
            return data
        sr = data[0].stats.sampling_rate
        srl = [tr.stats.sampling_rate for tr in data]
        if len(set(srl)) != 1:
            # differing sampling rates in stream
            for tr in data:
                try:
                    tr = resample_or_decimate(tr, sampling_rate_new, filter)
                except ValueError:
                    warnings.warn(
                        f'Trace {tr} not downsampled. Sampling rate is lower'
                        + ' than requested sampling rate.')
            return data
    elif isinstance(data, Trace):
        sr = data.stats.sampling_rate
    else:
        raise TypeError('Data has to be an obspy Stream or Trace.')

    srn = sampling_rate_new
    if srn > sr:
        raise ValueError('New sampling rate greater than old. This function \
            is only intended for downsampling.')
    elif srn == sr:
        return data

    # Chosen this filter design as it's exactly the same as
    # obspy.Stream.decimate uses
    # Decimation factor
    factor = float(sr)/float(srn)
    if filter and factor <= 16:
        freq = sr * 0.5 / factor
        data.filter('lowpass_cheby_2', freq=freq, maxorder=12)
    elif filter:
        # Use a different filter
        freq = sr * 0.45 / factor
        data.filter('lowpass_cheby_2', freq=freq, maxorder=12)
    if sr/srn == sr//srn:
        return data.decimate(int(sr//srn), no_filter=True)
    else:
        return data.resample(srn)


def trim_stream_delta(
        st: Stream, start: float, end: float, *args, **kwargs) -> Stream:
    """
    Cut all traces to starttime+start and endtime-end. *args* and *kwargs* will
    be passed to :func:`~obspy.Stream.trim`

    :param st: Input Stream
    :type st: Stream
    :param start: Delta to add to old starttime (in seconds)
    :type start: float
    :param end: Delta to remove from old endtime (in seconds)
    :type end: float
    :return: The trimmed stream
    :rtype: Stream

    .. note::

        This operation is performed in place on the actual data arrays.
        The raw data will no longer be accessible afterwards. To keep your
        original data, use copy() to create a copy of your stream object.

    """
    for tr in st:
        tr = trim_trace_delta(tr, start, end, *args, **kwargs)
    return st


def trim_trace_delta(
        tr: Trace, start: float, end: float, *args, **kwargs) -> Trace:
    """
    Cut all traces to starttime+start and endtime-end. *args* and *kwargs* will
    be passed to :func:`~obspy.Trace.trim`.

    :param st: Input Trace
    :type st: Trace
    :param start: Delta to add to old starttime (in seconds)
    :type start: float
    :param end: Delta to remove from old endtime (in seconds)
    :type end: float
    :return: The trimmed trace
    :rtype: Trace

    .. note::

        This operation is performed in place on the actual data arrays.
        The raw data will no longer be accessible afterwards. To keep your
        original data, use copy() to create a copy of your stream object.

    """
    return tr.trim(
        starttime=tr.stats.starttime+start, endtime=tr.stats.endtime-end,
        *args, **kwargs)


# Time keys
t_keys = ['starttime', 'endtime', 'corr_start', 'corr_end']
# No stats, keys that are not in stats but attributes of the respective objects
no_stats = [
    'corr', 'value', 'sim_mat', 'second_axis', 'method_array', 'vt_array',
    'data', 'tw_len', 'tw_start', 'freq_min', 'freq_max', 'aligned', 'subdir',
    'plot_vel_change', 'start_date', 'end_date', 'win_len', 'date_inc',
    'sides', 'compute_tt', 'rayleigh_wave_velocity', 'stretch_range',
    'stretch_steps', 'dt_ref', 'preprocessing', 'postprocessing']


def save_header_to_np_array(stats: Stats) -> dict:
    """
    Converts an obspy header to a format that allows it to be saved in an
    npz file (i.e., several gzipped npy files)

    :param stats: input Header
    :type stats: Stats
    :return: Dictionary, whose keys are the names of the arrays and the values
        the arrays themselves. Can be fed into ``np.savez`` as `**kwargs`
    :rtype: dict
    """
    array_dict = {}
    for k in stats:
        if k in t_keys:
            array_dict[k] = convert_utc_to_timestamp(stats[k])
        else:
            array_dict[k] = np.array([stats[k]])
    return array_dict


def load_header_from_np_array(array_dict: dict) -> dict:
    """
    Takes the *dictionary-like* return-value of `np.load` and converts the
    corresponding keywords into an obspy header.

    :param array_dict: Return value of `np.load`
    :type array_dict: dict
    :return: The obspy header as dictionary
    :rtype: dict
    """
    d = {}
    for k in array_dict:
        if k in no_stats or re.match('reftr', k):
            continue
        elif k in t_keys:
            d[k] = convert_timestamp_to_utcdt(array_dict[k])
        else:
            try:
                d[k] = array_dict[k][0]
            except IndexError:
                warnings.warn(
                    f'Key {k} could not be loaded into the header.')
    return d


def convert_utc_to_timestamp(
        utcdt: UTCDateTime or List[UTCDateTime]) -> np.ndarray:
    """
    Converts :class:`obspy.core.utcdatetime.UTCDateTime` objects to floats.

    :param utcdt: The input times, either a list of utcdatetimes or one
        utcdatetime
    :type utcdt: UTCDateTimeorList[UTCDateTime]
    :return: A numpy array of timestamps
    :rtype: np.ndarray
    """
    if isinstance(utcdt, UTCDateTime):
        utcdt = [utcdt]
    timestamp = np.array([t.timestamp for t in utcdt])
    return timestamp


def convert_timestamp_to_utcdt(timestamp: np.ndarray) -> List[UTCDateTime]:
    """
    Converts a numpy array holding timestamps (i.e., floats) to a list of
    UTCDateTime objects

    :param timestamp: numpy array holding timestamps
    :type timestamp: np.ndarray
    :return: a list of UTCDateTime objects
    :rtype: List[UTCDateTime]
    """
    timestamp = list(timestamp)
    for ii, t in enumerate(timestamp):
        timestamp[ii] = UTCDateTime(t)
    if len(timestamp) == 1:
        timestamp = timestamp[0]
    return timestamp


def get_valid_traces(st: Stream):
    """Return only valid traces of a stream.

    Remove traces that are 100% masked from a stream. This happens when
    a masked trace is trimmed within a gap. The function works in place.

    :type st: obspy.Stream
    :param st: stream to work on

    """
    for tr in st:
        if isinstance(tr.data, np.ma.MaskedArray):
            if tr.data.mask.all():
                st.remove(tr)
    return


def discard_short_traces(st: Stream, length: float):
    """
    Discard all traces from stream that are shorter than length.

    :param st: inputer obspy Stream
    :type st: Stream
    :param length: Maxixmum Length that should be discarded (in seconds).
    :type length: float

    .. note:: Action is performed in place.
    """
    for tr in st:
        if tr.stats.npts/tr.stats.sampling_rate <= length:
            st.remove(tr)
            logging.debug(f'Discarding short Trace {tr}.')
    return


def nan_moving_av(
        data: np.ndarray, win_half_len: int, axis: int = -1) -> np.ndarray:
    """
    Returns a filtered version of data, disregarding the nans.
    Moving mean window length is win_half_len*2+1.

    :param data: Array to be filtered
    :type data: np.ndarray
    :param win_half_len: Half length of the boxcar filter (len = halflen*2+1)
    :type win_half_len: int
    :param axis: Axis to filter along, defaults to -1
    :type axis: int, optional
    :return: The filtered array
    :rtype: np.ndarray
    """
    # Swap axes, so we can work on queried axis
    dataswap = data.swapaxes(0, axis)
    data_smooth = np.empty_like(dataswap)
    for ii in range(dataswap.shape[0]):
        start = ii - win_half_len
        if start < 0:
            start = 0
        # weighted average
        data_smooth[ii] = np.nanmean(
            dataswap[start:ii+win_half_len+1], axis=0)
    return data_smooth.swapaxes(0, axis)


def stream_require_dtype(st: Stream, dtype: type) -> Stream:
    """
    Often it might make sense to change the data type of seismic data before
    saving or broadcasting (e.g., to save memory). This function allows
    to do so

    :param st: input Stream
    :type st: Stream
    :param dtype: desired datatype, e.g. np.float32
    :type dtype: type
    :return: Stream with data in new dtype
    :rtype: Stream

    .. note:: This operation is performed in place.
    """
    for tr in st:
        tr.data = np.require(tr.data, dtype)


def correct_polarity(st: Stream, inv: Inventory):
    """
    Sometimes the polarity of a seismometer's vertical component is reversed.
    This simple functions flips the polarity if this should be the case.

    .. note::
        This function acts on the data in-place.

    :param st: input stream. If there is no Z-component, nothing will happen.
    :type st: Stream
    :param inv: Inventory holding the orientation information.
    :type inv: Inventory
    """
    st_z = st.select(component='Z')
    for tr in st_z:
        dip = inv.get_orientation(
            tr.id, datetime=tr.stats.starttime)['dip']
        if dip > 0:
            tr.data *= -1


def nan_helper(y: np.ndarray) -> Tuple[np.ndarray, np.ndarray]:
    """Helper to handle indices and logical indices of NaNs.

    :param y: numpy array with possible NaNs
    :type y: 1d np.ndarray
    :return: Tuple of two numpy arrays: The first one holds a logical mask
        indicating the positions of nans, the second one is a function that
        can be called to translate the first output to indices.
    :rtype: Tuple[np.ndarray, np.ndarray]

    .. example::

            >>> # linear interpolation of NaNs
            >>> nans, x = nan_helper(y)
            >>> y[nans] = np.interp(x(nans), x(~nans), y[~nans])
    """
    return np.isnan(y), lambda z: z.nonzero()[0]


def gap_handler(
    st: Stream, max_interpolation_length: int = 10,
        retain_len: float = 0, taper_len: float = 10) -> Stream:
    """
    This function tries to interpolate gaps in a stream. If the gaps are too
    large and the data snippets too short, the data will be discarded.
    Around remaining gaps, the trace will be tapered.

    :param st: Stream that might contain gaps
    :type st: Stream
    :param max_interpolation_length: maximum length in number of samples
        to interpolate, defaults to 10
    :type max_interpolation_length: int, optional
    :param retain_len: length in seconds that a data snippet has to
        have to be retained, defaults to 0
    :type retain_len: int, optional
    :param taper_len: Length of the taper in seconds, defaults to 10
    :type taper_len: float, optional
    :return: The sanitised stream
    :rtype: Stream
    """
    # take care of overlaps
    st = st.merge(method=-1)
    # 1. try to interpolate gaps
    st = interpolate_gaps_st(st, max_gap_len=max_interpolation_length)

    # split trace and discard snippets that are shorter than retain_len
    st = st.split()
    discard_short_traces(st, retain_len)

    # Taper the remaining bits at their ends
    st = cos_taper_st(st, taper_len, False, False)
    return st.merge()


def interpolate_gaps(A: np.ndarray, max_gap_len: int = -1) -> np.ndarray:
    """
    perform a linear interpolation where A is filled with nans.

    :param A: np.ndarray, containing nans
    :type A: np.ndarray
    :param max_gap_len: maximum length to fill, defaults to -1
    :type max_gap_len: int, optional
    :return: The array with interpolated values
    :rtype: np.ndarray
    """
    A = np.ma.masked_invalid(A)
    if not np.ma.is_masked(A):
        return A
    mask = np.ma.getmask(A)

    maskconc = np.concatenate((
        [mask[0]], mask[:-1] != mask[1:], [True]))
    maskstart = np.where(np.all([maskconc[:-1], mask], axis=0))[0]
    masklen = np.diff(np.where(maskconc)[0])[::2]

    if max_gap_len == -1:
        max_gap_len = len(A)

    x = np.arange(len(A))
    for mstart, ml in zip(maskstart, masklen):
        if ml > max_gap_len:
            warnings.warn(
                'Gap too large. Not interpolating.', UserWarning)
            continue
        A[mstart:mstart+ml] = np.interp(
            np.arange(mstart, mstart+ml), x[~mask],
            A[~mask], left=np.nan, right=np.nan)
    return np.ma.masked_invalid(A)


def interpolate_gaps_st(st: Stream, max_gap_len: int = -1) -> Stream:
    """
    perform a linear interpolation where A is filled with nans.

    :param st: Stream containing nans
    :type st: Stream
    :param max_gap_len: maximum length to fill, defaults to -1
    :type max_gap_len: int, optional
    :return: The stream with interpolated values
    :rtype: Stream
    """
    for tr in st:
        tr.data = interpolate_gaps(tr.data, max_gap_len)
    return st


<<<<<<< HEAD
def utcdatetime2str(d):# -> str | list | dict | Any:
    """
    Replace UTCDateTime object by str-representation in any object,
    notably dicts, lists, utcdatetimes.
    """
    #print("-"*20)
    #print("Calling", d)
    if isinstance(d, UTCDateTime):
        #print("d is UTCDateTime")
        return str(d)
    elif isinstance(d, (list, tuple)):
        #print("d is list")
        #for i in range(len(d)):
        #    d[i] = utcdatetime2str(d[i])
        return [utcdatetime2str(i) for i in d]
    elif isinstance(d, dict):
        #print("d is dict")
        #for k, v in d.items():
        #    d[k] = utcdatetime2str(v)
        return {k: utcdatetime2str(v) for k, v in d.items()}
    else:
        return d
=======
def sort_combinations_alphabetically(
    netcomb: str, stacomb: str, loccomb: str, chacomb: str) -> Tuple[
        str, str, str, str]:
    """
    Sort the combinations of network, station, location and channel
    alphabetically to avoid ambiguities.

    :param netcomb: Network combination
    :type netcomb: str
    :param stacomb: Station combination
    :type stacomb: str
    :param loccomb: Location combination
    :type loccomb: str
    :param chacomb: Channel combination
    :type chacomb: str
    :return: The sorted combinations
    :rtype: Tuple[str, str, str, str]
    """
    sort = [
        '.'.join([net, sta, loc, cha]) for net, sta, loc, cha in zip(
            netcomb.split('-'), stacomb.split('-'), loccomb.split('-'),
            chacomb.split('-'))]
    sorted = sort.copy()
    sorted.sort()
    if sorted != sort:
        netcomb, stacomb, loccomb, chacomb = ['-'.join([a, b]) for a, b in zip(
            sorted[0].split('.'), sorted[1].split('.'))]
    return netcomb, stacomb, loccomb, chacomb
>>>>>>> 9c8adb98
<|MERGE_RESOLUTION|>--- conflicted
+++ resolved
@@ -535,9 +535,38 @@
     for tr in st:
         tr.data = interpolate_gaps(tr.data, max_gap_len)
     return st
-
-
-<<<<<<< HEAD
+    
+    
+def sort_combinations_alphabetically(
+    netcomb: str, stacomb: str, loccomb: str, chacomb: str) -> Tuple[
+        str, str, str, str]:
+    """
+    Sort the combinations of network, station, location and channel
+    alphabetically to avoid ambiguities.
+
+    :param netcomb: Network combination
+    :type netcomb: str
+    :param stacomb: Station combination
+    :type stacomb: str
+    :param loccomb: Location combination
+    :type loccomb: str
+    :param chacomb: Channel combination
+    :type chacomb: str
+    :return: The sorted combinations
+    :rtype: Tuple[str, str, str, str]
+    """
+    sort = [
+        '.'.join([net, sta, loc, cha]) for net, sta, loc, cha in zip(
+            netcomb.split('-'), stacomb.split('-'), loccomb.split('-'),
+            chacomb.split('-'))]
+    sorted = sort.copy()
+    sorted.sort()
+    if sorted != sort:
+        netcomb, stacomb, loccomb, chacomb = ['-'.join([a, b]) for a, b in zip(
+            sorted[0].split('.'), sorted[1].split('.'))]
+    return netcomb, stacomb, loccomb, chacomb
+
+
 def utcdatetime2str(d):# -> str | list | dict | Any:
     """
     Replace UTCDateTime object by str-representation in any object,
@@ -559,34 +588,4 @@
         #    d[k] = utcdatetime2str(v)
         return {k: utcdatetime2str(v) for k, v in d.items()}
     else:
-        return d
-=======
-def sort_combinations_alphabetically(
-    netcomb: str, stacomb: str, loccomb: str, chacomb: str) -> Tuple[
-        str, str, str, str]:
-    """
-    Sort the combinations of network, station, location and channel
-    alphabetically to avoid ambiguities.
-
-    :param netcomb: Network combination
-    :type netcomb: str
-    :param stacomb: Station combination
-    :type stacomb: str
-    :param loccomb: Location combination
-    :type loccomb: str
-    :param chacomb: Channel combination
-    :type chacomb: str
-    :return: The sorted combinations
-    :rtype: Tuple[str, str, str, str]
-    """
-    sort = [
-        '.'.join([net, sta, loc, cha]) for net, sta, loc, cha in zip(
-            netcomb.split('-'), stacomb.split('-'), loccomb.split('-'),
-            chacomb.split('-'))]
-    sorted = sort.copy()
-    sorted.sort()
-    if sorted != sort:
-        netcomb, stacomb, loccomb, chacomb = ['-'.join([a, b]) for a, b in zip(
-            sorted[0].split('.'), sorted[1].split('.'))]
-    return netcomb, stacomb, loccomb, chacomb
->>>>>>> 9c8adb98
+        return d