--- conflicted
+++ resolved
@@ -8,11 +8,7 @@
    Peter Makus (makus@gfz-potsdam.de)
 
 Created: Friday, 16th July 2021 02:30:02 pm
-<<<<<<< HEAD
 Last Modified: Thursday, 3rd November 2022 10:51:46 am
-=======
-Last Modified: Wednesday, 28th September 2022 11:39:51 am
->>>>>>> c4e512a7
 '''
 
 from datetime import datetime
