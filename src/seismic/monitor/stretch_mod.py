--- conflicted
+++ resolved
@@ -7,22 +7,15 @@
    Peter Makus (makus@gfz-potsdam.de)
 
 Created: Tuesday, 15th June 2021 03:42:14 pm
-<<<<<<< HEAD
 Last Modified: Thursday, 3rd November 2022 10:42:38 am
-=======
-Last Modified: Thursday, 11th August 2022 02:03:24 pm
->>>>>>> c4e512a7
 '''
 from typing import List, Tuple
 
 import numpy as np
 from obspy.signal.invsim import cosine_taper
-<<<<<<< HEAD
 from scipy.interpolate import UnivariateSpline
 from seismic.correlate.stats import CorrStats
-=======
-from scipy.interpolate import UnivariateSpline, interp1d
->>>>>>> c4e512a7
+
 
 
 def time_windows_creation(
