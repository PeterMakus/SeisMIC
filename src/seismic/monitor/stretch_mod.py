'''
:copyright:
:license:
   GNU Lesser General Public License, Version 3
   (https://www.gnu.org/copyleft/lesser.html)
:author:
   Peter Makus (makus@gfz-potsdam.de)

Created: Tuesday, 15th June 2021 03:42:14 pm
<<<<<<< HEAD
Last Modified: Monday, 17th January 2022 02:35:40 pm
=======
Last Modified: Monday, 15th November 2021 01:48:19 pm
>>>>>>> 223d562b
'''
from typing import List, Tuple

import numpy as np
from obspy.signal.invsim import cosine_taper
from scipy.interpolate import UnivariateSpline


def time_windows_creation(
        starting_list: list, t_width: List[int] or int) -> np.ndarray:
    """ Time windows creation.

    A matrix containing one time window for each row is created. The starting
    samples of each one of them are passed in the ``starting_list`` parameter.
    The windows length ``t_width`` can be scalar or a list of values.
    In the latter case both lists ``starting_list`` and ``t_width`` must
    have the same length.

    :type starting_list: list
    :param starting_list: List of starting points
    :type t_width: int or list of int
    :param t_width: Windows length

    :rtype: :class:`~numpy.ndarray`
    :return: **tw_mat**: 2d ndarray containing the indexes of one time window
        for each row
    """

    if not np.isscalar(starting_list):
        if not np.isscalar(t_width) and len(t_width) != len(starting_list):
            raise ValueError("t_width must be a scalar or list of scalars of\
                            the same length as starting_list")
    if np.any(np.array(t_width) <= 0):
        raise ValueError('t_width must only contain values greater than 0.')

    tw_list = []

    if np.isscalar(starting_list):
        if np.isscalar(t_width):
            wlen = t_width
        else:
            wlen = t_width[0]
        tw_list.append(np.arange(starting_list, starting_list + wlen, 1))
    else:
        for (ii, cstart) in enumerate(starting_list):
            if np.isscalar(t_width):
                wlen = t_width
            else:
                wlen = t_width[ii]
            tw_list.append(np.arange(cstart, cstart + wlen, 1))

    return tw_list


def compute_wfc(
    mat: np.ndarray, tw: np.ndarray, refcorr: np.ndarray, sides: str,
        remove_nans: bool = True) -> np.ndarray:
    """
    Computes the waveform coherency (**WFC**) between the given reference
    correlation and correlationmatrix.

    See Steinmann, et. al. (2021) for details

    :param mat: 2D Correlation Matrix (function of corrstart and time lag)
    :type mat: np.ndarray
    :param tw: Lag time window to use for the computation
    :type tw: np.ndarray
    :param refcorr: 1D reference Correlation Trace extracted from `mat`.
    :type refcorr: np.ndarray
    :param sides: Which sides to use. Can be `both`, `right`, `left`,
        or `single`.
    :type sides: str
    :param remove_nans: Remove nans from CorrMatrix, defaults to True
    :type remove_nans: bool, optional
    :raises ValueError: unknown option in sides
    :return: A 1D array with len=N(time windows)
    :rtype: np.ndarray
    """
    # Mat must be a 2d vector in every case so
    mat = np.atleast_2d(mat)

    assert(len(refcorr) == mat.shape[1])

    if remove_nans:
        mat = np.nan_to_num(mat)

    center_p = np.floor((mat.shape[1] - 1.) / 2.)

    corr = np.zeros((len(tw), mat.shape[0]))

    for (ii, ctw) in enumerate(tw):

        if sides == 'both':
            if ctw[0] == 0:
                ctw = np.hstack((
                    center_p - ctw[::-1],
                    center_p + ctw[1:])).astype(np.int32)
            else:
                ctw = np.hstack((
                    center_p - ctw[::-1],
                    center_p + ctw)).astype(np.int32)
        elif sides == 'left':
            ctw = (center_p - ctw[::-1]).astype(np.int32)
        elif sides == 'right':
            ctw = (center_p + ctw).astype(np.int32)
        elif sides == 'single':
            ctw = ctw.astype(np.int32)
        else:
            raise ValueError(
                'sides = %s not a valid option.' % sides)

        mask = np.zeros((mat.shape[1],))
        mask[ctw] = 1

        ref_mask_mat = mask
        mat_mask_mat = np.tile(mask, (mat.shape[0], 1))

        first = mat * mat_mask_mat
        second = refcorr * ref_mask_mat

        dprod = np.dot(first, second.T)

        # Normalization
        f_sq = np.sum(first ** 2, axis=1)
        s_sq = np.sum(second ** 2)

        f_sq = f_sq.reshape(1, len(f_sq))

        den = np.sqrt(np.dot(f_sq, s_sq))

        corr[ii] = dprod/den
    return corr


def wfc_multi_reftr(
    corr_data: np.ndarray, ref_trs: np.ndarray, tw: np.ndarray, sides: str,
        remove_nans: bool = True) -> dict:
    """
    Computes the waveform coherency (**WFC**) between the given reference
    correlation(s) and correlation matrix.
    If several references are given, it will loop over these

    See Steinmann, et. al. (2021) for details

    :param corr_data: 2D Correlation Matrix
        (function of corrstart and time lag)
    :type corr_data: np.ndarray
    :param refcorr: 1 or 2D reference Correlation Trace extracted from
        `corr_data`.
        If 2D, it will be interpreted as one refcorr trace per row.
    :type refcorr: np.ndarray
    :param tw: Lag time window to use for the computation
    :type tw: np.ndarray
    :param sides: Which sides to use. Can be `both`, `right`, `left`,
        or `single`.
    :type sides: str
    :param remove_nans: Remove nans from CorrMatrix, defaults to True
    :return: A dictionary with one correlation array for each reference trace.
    :rtype: dict
    """
    if remove_nans:
        corr_data = np.nan_to_num(corr_data)
        ref_trs = np.nan_to_num(ref_trs)

    # remove 1-dimensions
    ref_trs = np.squeeze(ref_trs)

    multi_ref_panel = {}

    # check how many reference traces have been passed
    try:
        reftr_count, _ = ref_trs.shape
    except ValueError:  # An array is passed
        reftr_count = 1

    if reftr_count == 1:
        key = "reftr_0"
        value = compute_wfc(
            corr_data, tw, ref_trs, sides, remove_nans=remove_nans)
        multi_ref_panel.update({key: value})
    else:  # For multiple-traces loops
        for i, rftr in enumerate(ref_trs):
            key = "reftr_%d" % i
            value = value = compute_wfc(
                corr_data, tw, rftr, sides, remove_nans=remove_nans)
            multi_ref_panel.update({key: value})
    return multi_ref_panel


def velocity_change_estimate(
    mat: np.ndarray, tw: np.ndarray, strrefmat: np.ndarray, strvec: np.ndarray,
    sides: str = 'both', return_sim_mat: bool = False,
        remove_nans: bool = True) -> dict:
    """ Velocity change estimate through stretching and comparison.

    Velocity changes are estimated comparing each correlation function stored
    in the ``mat`` matrix (one for each row) with ``strrefmat.shape[0]``
    stretched versions  of a reference trace stored in ``strrefmat``.
    The stretch amount for each row of ``strrefmat`` must be passed in the
    ``strvec`` vector.
    The best match (stretch amount and corresponding correlation value) is
    calculated on different time windows (each row of ``tw`` is a different
    one) instead of on the whole trace.

    :type mat: :class:`~numpy.ndarray`
    :param mat: 2d ndarray containing the correlation functions.
        One for each row.
    :type tw: :class:`~numpy.ndarray` of int
    :param tw: 2d ndarray of time windows to be use in the velocity change
         estimate.
    :type strrefmat: :class:`~numpy.ndarray`
    :param strrefmat: 2D array containing stretched version of the reference
         matrix
    :type strvec: :class:`~numpy.ndarray` or list
    :param strvec: Stretch amount for each row of ``strrefmat``
    :type sides: string
    :param sides: Side of the reference matrix to be used for the velocity
        change estimate ('both' | 'left' | 'right' | 'single')
    :type remove_nans: bool
    :param remove_nans: If `True` applay :func:`~numpy.nan_to_num` to the
        given correlation matrix before any other operation.

    :rtype: Dictionary
    :return: **dv**: Dictionary with the following keys

        *corr*: 2d ndarray containing the correlation value for the best
            match for each row of ``mat`` and for each time window.
            Its dimension is: :func:(len(tw),mat.shape[1])
        *value*: 2d ndarray containing the stretch amount corresponding to
            the best match for each row of ``mat`` and for each time window.
            Its dimension is: :func:(len(tw),mat.shape[1])
        *sim_mat*: 3d ndarray containing the similarity matricies that
            indicate the correlation coefficient with the reference for the
            different time windows, different times and different amount of
            stretching.
            Its dimension is: :py:func:`(len(tw),mat.shape[1],len(strvec))`
        *second_axis*: It contains the stretch vector used for the velocity
            change estimate.
        *vale_type*: It is equal to 'stretch' and specify the content of
            the returned 'value'.
        *method*: It is equal to 'single_ref' and specify in which "way" the
            values have been obtained.
    """

    # Mat must be a 2d vector in every case so
    mat = np.atleast_2d(mat)

    assert(strrefmat.shape[1] == mat.shape[1])

    if remove_nans:
        mat = np.nan_to_num(mat)

    center_p = np.floor((mat.shape[1] - 1.) / 2.)

    nstr = strrefmat.shape[0]

    corr = np.zeros((len(tw), mat.shape[0]))
    dt = np.zeros((len(tw), mat.shape[0]))
    sim_mat = np.zeros([mat.shape[0], len(strvec), len(tw)])

    for (ii, ctw) in enumerate(tw):

        if sides == 'both':
            # ctw = np.hstack((center_p - ctw[::-1],
            #                  center_p + ctw)).astype(np.int32)
            if ctw[0] == 0:
                ctw = np.hstack((
                    center_p - ctw[::-1],
                    center_p + ctw[1:])).astype(np.int32)
            else:
                ctw = np.hstack((
                    center_p - ctw[::-1],
                    center_p + ctw)).astype(np.int32)
        elif sides == 'left':
            ctw = (center_p - ctw[::-1]).astype(np.int32)
        elif sides == 'right':
            ctw = (center_p + ctw).astype(np.int32)
        elif sides == 'single':
            ctw = ctw.astype(np.int32)
        else:
            raise ValueError(
                'sides = %s not a valid option.' % sides)

        mask = np.zeros((mat.shape[1],))
        mask[ctw] = 1

        ref_mask_mat = np.tile(mask, (nstr, 1))
        mat_mask_mat = np.tile(mask, (mat.shape[0], 1))

        first = mat * mat_mask_mat
        second = strrefmat * ref_mask_mat

        dprod = np.dot(first, second.T)

        # Normalization
        f_sq = np.sum(first ** 2, axis=1)
        s_sq = np.sum(second ** 2, axis=1)

        f_sq = f_sq.reshape(1, len(f_sq))
        s_sq = s_sq.reshape(1, len(s_sq))

        den = np.sqrt(np.dot(f_sq.T, s_sq))

        tmp = dprod / den
        sim_mat[:, :, ii] = tmp

        tmp_corr_vect = tmp.max(axis=1)
        corr[ii, :] = tmp_corr_vect
        dt[ii, :] = strvec[tmp.argmax(axis=1)]

        # Set dt to NaN where the correlation is NaN instead of having it equal
        # to one of the two stretch_range limits
        dt[ii, np.isnan(tmp_corr_vect)] = np.nan

    dv = {'corr': np.squeeze(corr),
          'value': np.squeeze(dt),
          'second_axis': strvec,
          'value_type': np.array(['stretch']),
          'method': np.array(['single_ref'])}

    if return_sim_mat:
        dv.update({'sim_mat': np.squeeze(sim_mat)})

    return dv


def time_stretch_estimate(
    corr_data: np.ndarray, ref_trc: np.ndarray = None, tw: np.ndarray = None,
    stretch_range: float = 0.1, stretch_steps: int = 100, sides: str = 'both',
        remove_nans: bool = True) -> dict:
    """ Time stretch estimate through stretch and comparison.

    This function estimates stretching of the time axis of traces as it can
    occur if the propagation velocity changes.

    Time stretching is estimated comparing each correlation function stored
    in the ``corr_data`` matrix (one for each row) with ``stretch_steps``
    stretched versions  of reference trace stored in ``ref_trc``.
    The maximum amount of stretching may be passed in ``stretch_range``. The
    time axis is multiplied by exp(stretch).
    The best match (stretching amount and corresponding correlation value) is
    calculated on different time windows. If ``tw = None`` the stretching is
    estimated on the whole trace.

    :type corr_data: :class:`~numpy.ndarray`
    :param corr_data: 2d ndarray containing the correlation functions.
        One for each row.
    :type ref_trc: :class:`~numpy.ndarray`
    :param ref_trc: 1D array containing the reference trace to be shifted and
        compared to the individual traces in ``mat``
    :type tw: list of :class:`~numpy.ndarray` of int
    :param tw: list of 1D ndarrays holding the indices of sampels in the time
        windows to be use in the time shift estimate. The sampels are counted
        from the zero lag time with the index of the first sample being 0. If
        ``tw = None`` the full time range is used.
    :type stretch_range: scalar
    :param stretch_range: Maximum amount of relative stretching.
        Stretching and compression is tested from ``-stretch_range`` to
        ``stretch_range``.
    :type stretch_steps: scalar`
    :param stretch_steps: Number of shifted version to be tested. The
        increment will be ``(2 * stretch_range) / stretch_steps``
    :type sides: str
    :param sides: Side of the reference matrix to be used for the stretching
        estimate ('both' | 'left' | 'right' | 'single') ``single`` is used for
        one-sided signals from active sources with zero lag time is on the
        first sample. Other options assume that the zero lag time is in the
        center of the traces.
    :type remove_nans: bool
    :param remove_nans: If `True` applay :func:`~numpy.nan_to_num` to the
        given correlation matrix before any other operation.

    :rtype: Dictionary
    :return: **dv**: Dictionary with the following keys

        *corr*: 2d ndarray containing the correlation value for the best
            match for each row of ``mat`` and for each time window.
            Its dimension is: :func:(len(tw),mat.shape[1])
        *value*: 2d ndarray containing the stretch amount corresponding to
            the best match for each row of ``mat`` and for each time window.
            Stretch is a relative value corresponding to the negative relative
            velocity change -dv/v.
            Its dimension is: :func:(len(tw),mat.shape[1])
        *sim_mat*: 3d ndarray containing the similarity matricies that
            indicate the correlation coefficient with the reference for the
            different time windows, different times and different amount of
            stretching.
            Its dimension is: :py:func:`(len(tw),mat.shape[1],len(strvec))`
        *second_axis*: It contains the stretch vector used for the velocity
            change estimate.
        *vale_type*: It is equal to 'stretch' and specify the content of
            the returned 'value'.
        *method*: It is equal to 'single_ref' and specify in which "way" the
            values have been obtained.
    """

    # Mat must be a 2d vector in every case so
    mat = np.atleast_2d(corr_data)

    # FIX: Trace back this problem to the original source and remove
    # this statement
    if remove_nans:
        mat = np.nan_to_num(mat)

    # generate the reference trace if not given (use the whole time span)
    if ref_trc is None:
        ref_trc = np.nansum(mat, axis=0) / mat.shape[0]

    # generate time window if not given (use the full length of the correlation
    # trace)
    if tw is None:
        tw = time_windows_creation([0], [int(np.floor(mat.shape[1] / 2.))])

    # taper and extend the reference trace to avoid interpolation
    # artefacts at the ends of the trace
    # 01.07.21
    # This taper decreases the correlation between the traces,
    # just don't permit extrapolation
    # taper = cosine_taper(len(ref_trc), 0.05)
    # ref_trc *= taper

    # different values of shifting to be tested
    stretchs = np.linspace(-stretch_range, stretch_range, stretch_steps)
    time_facs = np.exp(-stretchs)

    # time axis
    if sides != 'single':
        time_idx = np.arange(len(ref_trc)) - (len(ref_trc) - 1.) / 2.
    else:
        time_idx = np.arange(len(ref_trc))

    # create the array to hold the shifted traces
    ref_stretch = np.zeros((len(stretchs), len(ref_trc)))

    # create a spline object for the reference trace
    # :NOTE: This change can give very different results and should
    # **definitely** be discussed!
    # ref_tr_spline = UnivariateSpline(time_idx, ref_trc, s=0)
    # 01.07.21 No extrapolation
    ref_tr_spline = UnivariateSpline(time_idx, ref_trc, s=0, ext='const')

    # evaluate the spline object at different points and put in the prepared
    # array
    for (k, this_fac) in enumerate(time_facs):
        ref_stretch[k, :] = ref_tr_spline(time_idx * this_fac)

    # search best fit of the crosscorrs to one of the stretched ref_traces
    dv = velocity_change_estimate(
        mat, tw, ref_stretch, stretchs, sides=sides, return_sim_mat=True,
        remove_nans=remove_nans)

    # TODO: It is not really clear why it it necessary to transpose here so
    # this is the fist point where to look in case of errors.
    dv['corr'] = dv['corr'].T
    dv['value'] = dv['value'].T
    # dv.update({'stretch_vec': stretchs})

    return dv


def multi_ref_vchange(
    corr_data: np.ndarray, ref_trs: np.ndarray, tw: np.ndarray = None,
    stretch_range: float = 0.1, stretch_steps: int = 100, sides: str = 'both',
        remove_nans: bool = True) -> dict:
    """ Velocity change estimate with single or multiple reference traces.

    This function estimates the velocity change corresponding to each row of
    the ``corr_data`` matrix respect to the reference trace/s passed in
    ``ref_trs``.

    The velocity change is estimated comparing each correlation function stored
    in the ``corr_data`` matrix (one for each row) with ``stretch_steps``
    stretched versions of reference/s trace stored in ``ref_trs``.
    The maximum amount of stretching may be passed in ``stretch_range``.
    The best match (stretching amount and corresponding correlation value) is
    calculated on different time windows. If ``tw = None`` the stretching is
    estimated on the whole trace.

    The output is a dictionary with keys of the form ``"reftr_%d" % i``: One
    for each reference trace. The corresponding ``value`` is aslo a dictionary
    that has a structure conforming with
    :py:class:`~miic.core.stretch_mod.time_stretch_estimate` output.

    :type corr_data: :class:`~numpy.ndarray`
    :param corr_data: 2d ndarray containing the correlation functions.
        One for each row.
    :type ref_trc: :class:`~numpy.ndarray`
    :param ref_trc: 1D array containing the reference trace to be shifted and
        compared to the individual traces in ``mat``
    :type tw: list of :class:`~numpy.ndarray` of int
    :param tw: list of 1D ndarrays holding the indices of sampels in the time
        windows to be use in the time shift estimate. The sampels are counted
        from the zero lag time with the index of the first sample being 0. If
        ``tw = None`` the full time range is used.
    :type stretch_range: scalar
    :param stretch_range: Maximum amount of relative stretching.
        Stretching and compression is tested from ``-stretch_range`` to
        ``stretch_range``.
    :type stretch_steps: scalar`
    :param stretch_steps: Number of shifted version to be tested. The
        increment will be ``(2 * stretch_range) / stretch_steps``
    :type single_sided: bool
    :param single_sided: if True zero lag time is on the first sample. If
        False the zero lag time is in the center of the traces.
    :type sides: str
    :param sides: Side of the reference matrix to be used for the stretching
        estimate ('both' | 'left' | 'right' | 'single') ``single`` is used for
        one-sided signals from active sources with zero lag time is on the
        first sample. Other options assume that the zero lag time is in the
        center of the traces.
    :type remove_nans: bool
    :param remove_nans: If `True` applay :func:`~numpy.nan_to_num` to the
        given correlation matrix before any other operation.

    :rtype: dictionary
    :return: **multi_ref_panel**: It is a dictionary that contains as much
        dictionaries as reference traces have been used. The key format is
        ``"reftr_%d" % i`` and the corresponding value is also a dictionary
        with the structure described in
        :py:class:`~miic.core.stretch_mod.time_stretch_estimate`
    """

    # FIX: Trace back this problem to the original source and remove
    # this statement
    if remove_nans:
        corr_data = np.nan_to_num(corr_data)
        ref_trs = np.nan_to_num(ref_trs)

    # remove 1-dimensions
    ref_trs = np.squeeze(ref_trs)

    # check how many reference traces have been passed
    try:
        reftr_count, _ = ref_trs.shape
    except ValueError:  # An array is passed
        reftr_count = 1

    # Dictionary that will hold all the results
    multi_ref_panel = {}

    # When there is just 1 reference trace no loop is necessary
    if reftr_count == 1:
        key = "reftr_0"
        value = time_stretch_estimate(
            corr_data, ref_trc=ref_trs, tw=tw, stretch_range=stretch_range,
            stretch_steps=stretch_steps, sides=sides, remove_nans=remove_nans)
        multi_ref_panel.update({key: value})
    else:  # For multiple-traces loops
        for i in range(reftr_count):
            ref_trc = ref_trs[i]
            key = "reftr_%d" % int(i)
            value = time_stretch_estimate(
                corr_data, ref_trc=ref_trc, tw=tw, stretch_range=stretch_range,
                stretch_steps=stretch_steps, sides=sides,
                remove_nans=remove_nans)
            multi_ref_panel.update({key: value})

    import pickle
    file_to_write = open("/home/makus/samovar/data/multi_ref_pan.pkl", "wb")
    pickle.dump(multi_ref_panel, file_to_write)
    return multi_ref_panel


def est_shift_from_dt_corr(
    dt1: np.ndarray, dt2: np.ndarray, corr1: np.ndarray,
        corr2: np.ndarray) -> Tuple[float, float]:
    """ Estimation of a baseline shift between velocity-change measurements
    preformed with different references.

    The use of different reference traces obtaind from different reference
    periods will result in a shift of the velocity-change curves that ideally
    characterizes the velocity variation between the two reference periods.
    Instead of directly measuring this velocity change from the two reference
    traces it is calulated here as the weighted average of the point
    differences between the two velocity-change curves weighted by their
    inverse variance according to Weaver et al. GJI 2011 (On the precision of
    noise correlation interferometry)

    Input vertors must all be of the same lenth.

    :type dt1: :class:`~numpy.ndarray`
    :pram dt1: Velocity variation measured for reference A
    :type dt2: :class:`~numpy.ndarray`
    :pram dt2: Velocity variation measured for reference B
    :type corr1: :class:`~numpy.ndarray`
    :pram corr1: Correlation between velocity corrected trace and reference A
    :type corr2: :class:`~numpy.ndarray`
    :pram corr2: Correlation between velocity corrected trace and reference B
    """

    # Create masked arrays so that NaNs are handled properly
    dt1 = np.ma.masked_array(
        dt1, mask=(np.isnan(dt1) | np.isinf(dt1)), fill_value=0)
    dt2 = np.ma.masked_array(
        dt2, mask=(np.isnan(dt2) | np.isinf(dt2)), fill_value=0)

    corr1 = np.ma.masked_array(
        corr1, mask=(np.isnan(corr1) | np.isinf(corr1)), fill_value=0)
    corr2 = np.ma.masked_array(
        corr2, mask=(np.isnan(corr2) | np.isinf(corr2)), fill_value=0)

    # October 21 - PM - Not entirely sure, why this is done?
    # However, it leads to problems when creating the mask
    # (because shape wrong). Two options: 1.DOn't do it or
    # 2. Also remove the correspdoning points in the dt objects
    # Remove the points where the correlation is 0
    no_zero = (corr1 > 0) & (corr2 > 0)
    # corr1 = corr1[no_zero]
    # corr2 = corr2[no_zero]

    # Estimate the point-variance for the two curves
    # var1 = (1 - corr1[no_zero] ** 2) / (4 * corr1[no_zero] ** 2)
    # var2 = (1 - corr2[no_zero] ** 2) / (4 * corr2[no_zero] ** 2)
    var1 = (1 - corr1 ** 2) / (4 * corr1 ** 2)
    var2 = (1 - corr2 ** 2) / (4 * corr2 ** 2)

    # Calculate the point-weight
    wgt = 1 / (var1 + var2)
    # Insert he no_zero mask here instead.
    mask = (corr1 > 0.999) & (corr2 > 0.999) & (~no_zero)
    wgt = wgt[~mask]

    # This saves from returning a masked value
    try:
        wgt_s = np.sum(wgt).filled(np.nan)
    except Exception:
        wgt_s = np.sum(wgt)

    # Calculate the shift and the total weight as a cumulative sum of the
    # weighted average of the two curves
    shift = np.sum((dt1[~mask] - dt2[~mask]) * wgt) / wgt_s
    comb_corr = np.sum((corr1[~mask] + corr2[~mask]) * wgt) / wgt_s

    # This saves from returning masked values
    try:
        shift = shift.filled(np.nan)
    except Exception:
        pass

    try:
        comb_corr = comb_corr.filled(np.nan)
    except Exception:
        pass

    return comb_corr, shift


def _create_G(n_ref: int) -> np.ndarray:
    """ Create the G matrix for the multi-trace alignment
    """

    G = None
    for jj in range(n_ref):
        line = list(range(n_ref))
        tline = [i for i in line if i != jj]
        tG = np.zeros((len(tline), len(tline)))
        if jj > 0:
            tG[:, jj - 1] = -1
        for ii in range(len(tline)):
            if tline[ii] > 0:
                tG[ii, tline[ii] - 1] = 1
        if G is None:
            G = tG
        else:
            G = np.vstack((G, tG))
    return G


def estimate_reftr_shifts_from_dt_corr(
        multi_ref_panel: dict, return_sim_mat: bool = False) -> dict:
    """ Combine velocity-change measurements of the same data performed with
    different references to a single curve.

    For a set of velocity-change measurements performed with different
    references this function estimates the relative offsets between all pairs
    of the measurements as a weighted average of their difference with the
    function :py:class:`~miic.core.stretch_mod.est_shift_from_dt_corr`.
    A least squares solution in computed that combines the pairwise
    differences to a consistent set of reference shifts. These shifts should
    be similar to the velocity variations measured between the reference
    traces. The consistent set of reference shifts is used to correct i.e.
    shift the similarity matricies to a common reference. Finally the
    corrected similarity matrices are averaged resulting in a single matrix
    that is interpreted as before. The position of the crest is the combined
    velocity change and the height of the crest is the correlation value.

    :type multi_ref_panel: dictionay
    :param multi_ref_panel: It is a dictionary with one (key,value) pair
        for each reference trace. Its structure is described
        in :func:`~seismic.monitor.stretch_mod.multi_ref_vchange`
    :type return_sim_mat: bool
    :param return_sim_mat: If `True` the returning dictionary contains also the
        similarity matrix `sim_mat`.
    :rtype: dict
    :return: **dv**: Dictionary with the following keys
        - *corr*: 2d ndarray containing the correlation value for the best
        match for each row of `mat` and for each time window.
        Its shape is: (len(tw),mat.shape[1])
        - *value*: 2d ndarray containing the stretch amount corresponding to
        the best match for each row of `mat` and for each time window.
        Stretch is a relative value corresponding to the negative relative
        velocity change -dv/v.
        Its shape is: (len(tw),mat.shape[1])
        - *sim_mat*: 3d array containing the similarity matricies that
        indicate the correlation coefficient with the reference for the
        different time windows, different times and different amount of
        stretching.
        Its shape is: (len(tw),mat.shape[1],len(strvec))
        - *second_axis*: It contains the stretch vector used for the velocity
        change estimate.
        - *value_type*: It is equal to stretch and specify the content of
        the returned value.
        - *method*: It is equal to single_ref and specify in which way the
        values have been obtained.
    """

    # Vector with the stretching amount
    stretch_vect = multi_ref_panel['reftr_0']['second_axis']
    delta = stretch_vect[1] - stretch_vect[0]

    n_ref = len(list(multi_ref_panel.keys()))

    corr = []
    shift = []

    if n_ref > 1:

        # Loop over reftr
        for reftr1 in np.sort(list(multi_ref_panel.keys())):
            ref_idx = [reftr for reftr in np.sort(list(multi_ref_panel.keys()))
                       if reftr != reftr1]
            for reftr2 in ref_idx:
                ccorr, sshift = est_shift_from_dt_corr(
                    np.squeeze(multi_ref_panel[reftr1]['value']),
                    np.squeeze(multi_ref_panel[reftr2]['value']),
                    np.squeeze(multi_ref_panel[reftr1]['corr']),
                    np.squeeze(multi_ref_panel[reftr2]['corr']))
                corr.append(ccorr)
                shift.append(sshift)

        G = _create_G(len(list(multi_ref_panel.keys())))
        W = np.diag(np.array(corr))
        D = np.array(shift)

        # This conversion is necessary to achive the same speed with diffrent
        # .dot implementation on different numpy versions.
        D = np.nan_to_num(D)
        W = np.nan_to_num(W)

        GTW = np.dot(G.T, W)

        # to_invert = np.dot(G.T, np.dot(W, G))
        to_invert = np.dot(GTW, G)

        # TODO: Get rid of the matrix inversion
        left_op = np.linalg.pinv(to_invert)

        # This conversion is necessary to achive the same speed with diffrent
        # .dot implementation on different numpy versions.
        left_op = np.nan_to_num(left_op)

        m = np.dot(left_op, np.dot(GTW, D))
        m = np.hstack((0, m))
        m = m - np.mean(m)

        # How many samples (int) each sim matrix must be rolled
        # PM October 2021 - require works the dtype casting in first
        # step caused errors, should be fine now?
        m = np.around(m / delta)  # , out=np.zeros_like(m, dtype='int32'))
        m = np.require(m, dtype='int32')

        row, col = np.squeeze(multi_ref_panel['reftr_0']['sim_mat']).shape

        stmp = np.zeros((row, col, n_ref))

        # Roll the sim_mat
        for (i, reftr) in enumerate(np.sort(list(multi_ref_panel.keys()))):

            stmp[:, :, i] = \
                np.roll(np.squeeze(multi_ref_panel[reftr]['sim_mat']),
                        m[i],
                        axis=1)

        # Create a msked array to evaluate the mean
        stmp_masked = np.ma.masked_array(
            stmp, mask=(np.isnan(stmp) | np.isinf(stmp)), fill_value=0)

        # Evaluate the sim_mat for the multi-ref approach as the mean
        # of the rolled sim_mat corresponfing to the individual reference
        # traces
        # When operating with masked arrays this operation creates a new
        # object so the default fill_values returns to be 1e20
        bsimmat = np.mean(stmp_masked, axis=2)

        corr = np.max(bsimmat, axis=1)
        dt = np.argmax(bsimmat, axis=1)

        dt = stretch_vect[dt]

        # Remove the mask
        bsimmat = bsimmat.filled(np.nan)

        try:
            corr = corr.filled(np.nan)
        except Exception:
            pass

        try:
            dt = dt.filled(np.nan).astype('int')
        except Exception:
            pass

        ret_dict = {'corr': corr,
                    'value': dt,
                    'second_axis': stretch_vect,
                    'value_type': np.array(['stretch']),
                    'method': np.array(['multi_ref'])}

        if return_sim_mat:
            ret_dict.update({'sim_mat': bsimmat})

        return ret_dict

    else:
        print("For a single reference trace use the appropriate function")
        return None


def multi_ref_vchange_and_align(
    corr_data: np.ndarray, ref_trs: np.ndarray, tw: np.ndarray = None,
    stretch_range: float = 0.1, stretch_steps: int = 100,
    sides: str = 'both', return_sim_mat: bool = False,
        remove_nans: bool = True) -> dict:
    """ Multi-reference dv estimate and alignment

    :type corr_data: :class:`~numpy.ndarray`
    :param corr_data: 2d ndarray containing the correlation functions.
        One for each row.
    :type ref_trc: :class:`~numpy.ndarray`
    :param ref_trc: 1D array containing the reference trace to be shifted and
        compared to the individual traces in ``mat``
    :type tw: list of :class:`~numpy.ndarray` of int
    :param tw: list of 1D ndarrays holding the indices of sampels in the time
        windows to be use in the time shift estimate. The sampels are counted
        from the zero lag time with the index of the first sample being 0. If
        ``tw = None`` the full time range is used.
    :type stretch_range: scalar
    :param stretch_range: Maximum amount of relative stretching.
        Stretching and compression is tested from ``-stretch_range`` to
        ``stretch_range``.
    :type stretch_steps: scalar`
    :param stretch_steps: Number of shifted version to be tested. The
        increment will be ``(2 * stretch_range) / stretch_steps``
    :type single_sided: bool
    :param single_sided: if True zero lag time is on the first sample. If
        False the zero lag time is in the center of the traces.
    :type sides: str
    :param sides: Side of the reference matrix to be used for the stretching
        estimate ('both' | 'left' | 'right' | 'single') ``single`` is used for
        one-sided signals from active sources with zero lag time is on the
        first sample. Other options assume that the zero lag time is in the
        center of the traces.
    :type return_sim_mat: bool
    :param return_sim_mat: If `True` the returning dictionary contains also the
        similarity matrix `sim_mat`.
    :type remove_nans: bool
    :param remove_nans: If `True` applay :func:`~numpy.nan_to_num` to the
        given correlation matrix before any other operation.

    :rtype: Dictionary
    :return: **dv**: Dictionary with the following keys

        *corr*: 2d ndarray containing the correlation value for the best
            match for each row of ``mat`` and for each time window.
            Its dimension is: :func:(len(tw),mat.shape[1])
        *value*: 2d ndarray containing the stretch amount corresponding to
            the best match for each row of ``mat`` and for each time window.
            Stretch is a relative value corresponding to the negative relative
            velocity change -dv/v.
            Its dimension is: :func:(len(tw),mat.shape[1])
        *sim_mat*: 3d ndarray containing the similarity matricies that
            indicate the correlation coefficient with the reference for the
            different time windows, different times and different amount of
            stretching.
            Its dimension is: :py:func:`(len(tw),mat.shape[1],len(strvec))`
        *second_axis*: It contains the stretch vector used for the velocity
            change estimate.
        *vale_type*: It is equal to 'stretch' and specify the content of
            the returned 'value'.
        *method*: It is equal to 'single_ref' and specify in which "way" the
            values have been obtained.
    """

    # FIX: Trace back this problem to the original source and remove
    # this statement
    if remove_nans:
        corr_data = np.nan_to_num(corr_data)
        ref_trs = np.nan_to_num(ref_trs)

    if tw is not None and len(tw) > 1:
        print(" The multi-reference vchange evaluation doesn't handle multiple\
                time windows. Only the first time-window will be used")
        tw = tw[0]

    multi_ref_panel = multi_ref_vchange(
        corr_data, ref_trs, tw=tw, stretch_range=stretch_range,
        stretch_steps=stretch_steps, sides=sides, remove_nans=remove_nans)

    n_ref = len(list(multi_ref_panel.keys()))

    if n_ref > 1:
        dv = estimate_reftr_shifts_from_dt_corr(
            multi_ref_panel, return_sim_mat=return_sim_mat)
    else:
        # changed key here
        dv = multi_ref_panel['reftr_0']

    return dv


def time_shift_estimate(
    corr_data: np.ndarray, ref_trc: np.ndarray = None,
    tw: List[np.ndarray] = None, shift_range: float = 10,
    shift_steps: int = 100, single_sided: bool = False,
        return_sim_mat: bool = True, remove_nans: bool = True) -> dict:
    """ Time shift estimate through shifting and comparison.

    This function is intended to estimate shift of traces as they can occur
    in noise cross-correlation in case of drifting clocks.

    Time shifts are estimated comparing each correlation function stored
    in the ``corr_data`` matrix (one for each row) with ``shift_steps``
    shifted versions  of reference trace stored in ``ref_trc``.
    The maximum amount of shifting may be passed in ``shift_range``.
    The best match (shifting amount and corresponding correlation value) is
    calculated on different time windows. If ``tw = None`` the shifting is
    estimated on the whole trace.

    :type corr_data: :class:`~numpy.ndarray`
    :param corr_data: 2d ndarray containing the correlation functions.
        One for each row.
    :type ref_trc: :class:`~numpy.ndarray`
    :param ref_trc: 1D array containing the reference trace to be shifted and
        compared to the individual traces in ``mat``
    :type tw: list of :class:`~numpy.ndarray` of int
    :param tw: list of 1D ndarrays holding the indices of sampels in the time
        windows to be use in the time shift estimate. The sampels are counted
        from the zero lag time with the index of the first sample being 0. If
        ``tw = None`` the full time range is used.
    :type shift_range: scalar
    :param shift_range: Maximum amount of time shift in samples (in one
        direction).
        Shifting is tested in both directions from ``-shift_range`` to
        ``shift_range``
    :type shift_steps: scalar`
    :param shift_steps: Number of shifted version to be tested. The increment
            will be ``(2 * shift_range) / shift_steps``
    :type sinlge_sided: boolean
    :param single_sided: If ``True`` the zero lag time of the traces is in the
        first sample. If ``False`` zero lag is assumed to be in the center of
        the traces and the shifting is evaluated on the causal and acausal
        parts of the traces separately and averaged. This is done to avoid bias
        from velocity changes (stretching) in the case of strongly asymmetric
        traces.
    :type remove_nans: bool
    :param remove_nans: If `True` applay :func:`~numpy.nan_to_num` to the
        given correlation matrix before any other operation.

    :rtype: Dictionary
    :return: **dt**: Dictionary with the following keys

        *corr*: :class:`~numpy.ndarray` 2d ndarray containing the correlation
            value for the best match for each row of ``mat`` and for each
            time window.
            Its dimension is: :func:(len(tw),mat.shape[1])
        *value*: :class:`~numpy.ndarray` 2d ndarray containing the amount of
            shifting corresponding to the best match for each row of ``mat``
            and for each time window. Shift is measured in units of the
            sampling interval.
            Its dimension is: :py:func:`(len(tw),mat.shape[1])`
        *sim_mat*: 2d ndarray containing the similarity matrix that
            indicate the time shift respect to the reference for the
            selected time windows, for different times and different amount of
            shift.
            Its dimension is: :py:func:`(mat.shape[1],shift_steps)`
        *second_axis*: It contains the shift vector used for the velocity
            change estimate.
        *vale_type*: It is equal to 'shift' and specify the content of
            the returned 'value'.
        *method*: It is equal to 'time_shift' and specify in which "way" the
            values have been obtained.
    """

    # Mat must be a 2d vector in every case so
    mat = np.atleast_2d(corr_data)

    # FIX: Trace back this problem to the original source and remove
    # this statement
    if remove_nans:
        mat = np.nan_to_num(mat)

    # generate the reference trace if not given (use the whole time span)
    if ref_trc is None:
        ref_trc = np.nansum(mat, axis=0) / mat.shape[0]

    # generate time window if not given (use the full length of
    # the correlation trace)
    if tw is None:
        if single_sided:
            tw = time_windows_creation([0], [mat.shape[1]])
        # if center is in the middle use only half the length for the
        # time window
        else:
            tw = time_windows_creation(
                [0], [int(np.floor(mat.shape[1] / 2.))])

    # taper and extend the reference trace to avoid interpolation
    # artefacts at the ends of the trace
    taper = cosine_taper(len(ref_trc), 0.05)
    ref_trc *= taper

    # different values of shifting to be tested
    shifts = np.linspace(-shift_range, shift_range, shift_steps)

    # time axis
    time_idx = np.arange(len(ref_trc))

    # create the array to hold the shifted traces
    ref_shift = np.zeros((len(shifts), len(ref_trc)))

    # create a spline object for the reference trace
    ref_tr_spline = UnivariateSpline(time_idx, ref_trc, s=0)

    # evaluate the spline object at different points and put in the prepared
    # array
    for (k, this_shift) in enumerate(shifts):
        ref_shift[k, :] = ref_tr_spline(time_idx - this_shift)

    # search best fit of the crosscorrs to one of the shifted ref_traces
    if single_sided:
        vdict = velocity_change_estimate(
            mat, tw, ref_shift, shifts, sides='single', return_sim_mat=True,
            remove_nans=remove_nans)
        corr = vdict['corr']
        shift = vdict['value']
        sim_mat = vdict['sim_mat']

    else:
        """
        # estimate shifts for causal and acausal part individually and avarage
        # to avoid apparent shift from velocity change and asymmetric
        # amplitudes
        lvdict = velocity_change_estimete(mat, tw, ref_shift,
                                          shifts,
                                          sides='left',
                                          return_sim_mat=True,
                                          remove_nans=remove_nans)
        lcorr = lvdict['corr']
        lshift = lvdict['value']
        lsim_mat = lvdict['sim_mat']

        rvdict = velocity_change_estimete(mat, tw, ref_shift,
                                          shifts,
                                          sides='right',
                                          return_sim_mat=True,
                                          remove_nans=remove_nans)
        rcorr = rvdict['corr']
        rshift = rvdict['value']
        rsim_mat = rvdict['sim_mat']

        shift = np.zeros_like(lshift)
        corr = np.zeros_like(lshift)
        sim_mat = np.zeros_like(lsim_mat)

        corr = (lcorr + rcorr) / 2.
        shift = (lshift + rshift) / 2.
        sim_mat = (lsim_mat + rsim_mat) / 2.
        """
        dtdict = velocity_change_estimate(
            mat, tw, ref_shift, shifts, sides='both', return_sim_mat=True,
            remove_nans=remove_nans)
        corr = dtdict['corr']
        shift = dtdict['value']
        sim_mat = dtdict['sim_mat']

    # create the result dictionary
    dt = {'corr': np.squeeze(corr),
          'value': np.squeeze(shift),
          'second_axis': shifts,
          'value_type': np.array(['shift']),
          'method': np.array(['time_shift'])}

    if return_sim_mat:
        dt.update({'sim_mat': np.squeeze(sim_mat)})

    return dt


def time_stretch_apply(
    corr_data: np.ndarray, stretch: np.ndarray,
        single_sided: bool = False) -> np.ndarray:
    """ Apply time axis stretch to traces.

    Stretch the time axis of traces e.g. to compensate a velocity shift in the
    propagation medium.
    Such shifts can occur in corrlation traces in case of a drifting clock.
    This function applies the stretches. To correct for stretching
    estimated with :func:`~seismic.monitor.stretch_mod.time_stretch_estimate`
    you need to apply negative stretching.

    :type corr_data: :class:`~numpy.ndarray`
    :param corr_data: 2d ndarray containing the correlation functions that are
        to be shifted.
        One for each row.
    :type stretch: :class:`~numpy.ndarray`
    :param stretch: ndarray with stretch.shape[0] = corr_data.shape[0]
        containing the stretches relative units.

    :rtype: :class:`~numpy.ndarray`
    :return: **stretched_mat**: stretched version of the input matrix
    """

    # Mat must be a 2d vector in every case so
    mat = np.atleast_2d(corr_data)
    # check input
    # stretch is just a 1d array
    if len(stretch.shape) == 1:
        t_stretch = np.zeros([stretch.shape[0], 1])
        t_stretch[:, 0] = stretch
        stretch = t_stretch
    # stretch has the wrong length
    elif stretch.shape[0] != mat.shape[0]:
        raise ValueError('shift.shape[0] must be equal corr_data.shape[0]')

    # shift has multiple columns (multiple measurements for the same time)
    if stretch.shape[1] > 1:
        stretch = np.delete(stretch, np.arange(1, stretch.shape[1]), axis=1)

    # taper and extend the reference trace to avoid interpolation
    # artefacts at the ends of the trace
    taper = cosine_taper(mat.shape[1], 0.05)
    mat *= np.tile(taper, [mat.shape[0], 1])

    # time axis
    if single_sided:
        time_idx = np.arange(mat.shape[1])
    else:
        time_idx = np.arange(mat.shape[1]) - (mat.shape[1] - 1.) / 2.

    # allocate space for the result
    stretched_mat = np.zeros_like(mat)

    # stretch every line
    for (ii, line) in enumerate(mat):
        s = UnivariateSpline(time_idx, line, s=0)
        stretched_mat[ii, :] = s(time_idx * np.exp(-stretch[ii]))

    return stretched_mat<|MERGE_RESOLUTION|>--- conflicted
+++ resolved
@@ -7,11 +7,7 @@
    Peter Makus (makus@gfz-potsdam.de)
 
 Created: Tuesday, 15th June 2021 03:42:14 pm
-<<<<<<< HEAD
 Last Modified: Monday, 17th January 2022 02:35:40 pm
-=======
-Last Modified: Monday, 15th November 2021 01:48:19 pm
->>>>>>> 223d562b
 '''
 from typing import List, Tuple
 
