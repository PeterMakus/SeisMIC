--- conflicted
+++ resolved
@@ -9,11 +9,7 @@
     Peter Makus (makus@gfz-potsdam.de)
 
 Created: Monday, 14th June 2021 08:50:57 am
-<<<<<<< HEAD
 Last Modified: Thursday, 21st October 2021 02:42:39 pm
-=======
-Last Modified: Monday, 27th September 2021 04:39:24 pm
->>>>>>> a3fdad82
 '''
 
 from typing import List, Tuple
