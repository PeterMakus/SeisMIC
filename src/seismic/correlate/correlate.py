'''
:copyright:
    The SeisMIC development team (makus@gfz-potsdam.de).
:license:
    EUROPEAN UNION PUBLIC LICENCE v. 1.2
   (https://joinup.ec.europa.eu/collection/eupl/eupl-text-eupl-12)
:author:
   Peter Makus (makus@gfz-potsdam.de)

Created: Monday, 29th March 2021 07:58:18 am
<<<<<<< HEAD
Last Modified: Friday, 21st July 2023 10:04:39 am
=======
Last Modified: Wednesday, 5th April 2023 05:20:16 pm
>>>>>>> 9f73456c
'''
from copy import deepcopy
from typing import Iterator, List, Tuple, Optional
from warnings import warn
import os
import logging
import json
import warnings
import yaml

from mpi4py import MPI
import numpy as np
from obspy import Stream, UTCDateTime, Inventory, Trace
from tqdm import tqdm

from seismic.correlate.stream import CorrTrace, CorrStream
from seismic.correlate import preprocessing_td as pptd
from seismic.correlate import preprocessing_stream as ppst
from seismic.db.corr_hdf5 import CorrelationDataBase
from seismic.trace_data.waveform import Store_Client
from seismic.utils.fetch_func_from_str import func_from_str
from seismic.utils import miic_utils as mu


class Correlator(object):
    """
    Object to manage the actual Correlation (i.e., Green's function retrieval)
    for the database.
    """
    def __init__(self, store_client: Store_Client, options: dict or str):
        """
        Initiates the Correlator object. When executing
        :func:`~seismic.correlate.correlate.Correlator.pxcorr()`, it will
        actually compute the correlations and save them in an hdf5 file that
        can be handled using
        :class:`~seismic.db.corr_hdf5.CorrelationDataBase`.
        Data has to be preprocessed before calling this (i.e., the data already
        has to be given in an ASDF format). Consult
        :class:`~seismic.trace_data.preprocess.Preprocessor` for information on
        how to proceed with this.

        :param options: Dictionary containing all options for the correlation.
            Can also be a path to a yaml file containing all the keys required
            in options.
        :type options: dict or str
        """
        if isinstance(options, str):
            with open(options) as file:
                options = yaml.load(file, Loader=yaml.FullLoader)
        # init MPI
        self.comm = MPI.COMM_WORLD
        self.psize = self.comm.Get_size()
        self.rank = self.comm.Get_rank()
        # directories
        self.proj_dir = options['proj_dir']
        self.corr_dir = os.path.join(self.proj_dir, options['co']['subdir'])
        logdir = os.path.join(self.proj_dir, options['log_subdir'])
        if self.rank == 0:
            os.makedirs(self.corr_dir, exist_ok=True)
            os.makedirs(logdir, exist_ok=True)

        # Logging - rank dependent
        if self.rank == 0:
            tstr = UTCDateTime.now().strftime('%Y-%m-%d-%H:%M')
        else:
            tstr = None
        tstr = self.comm.bcast(tstr, root=0)

        rankstr = str(self.rank).zfill(3)

        loglvl = mu.log_lvl[options['log_level'].upper()]
        self.logger = logging.getLogger("seismic.Correlator%s" % rankstr)
        self.logger.setLevel(loglvl)
        logging.captureWarnings(True)
        warnlog = logging.getLogger('py.warnings')
        fh = logging.FileHandler(os.path.join(logdir, 'correlate%srank%s' % (
            tstr, rankstr)))
        fh.setLevel(loglvl)
        self.logger.addHandler(fh)
        warnlog.addHandler(fh)
        fmt = logging.Formatter(
            fmt='%(asctime)s - %(levelname)s - %(message)s')
        fh.setFormatter(fmt)
        consoleHandler = logging.StreamHandler()
        consoleHandler.setFormatter(fmt)
        self.logger.addHandler(consoleHandler)

        # Write the options dictionary to the log file
        if self.rank == 0:
            opt_dump = deepcopy(options)
            # json cannot write the UTCDateTime objects that might be in here
            for step in opt_dump['co']['preProcessing']:
                if 'stream_mask_at_utc' in step['function']:
                    startsstr = [
                        t.format_fissures() for t in step['args']['starts']]
                    step['args']['starts'] = startsstr
                    if 'ends' in step['args']:
                        endsstr = [
                            t.format_fissures() for t in step['args']['ends']]
                        step['args']['ends'] = endsstr
            with open(os.path.join(
                    logdir, 'params%s.txt' % tstr), 'w') as file:
                file.write(json.dumps(opt_dump, indent=1))

        self.options = options['co']

        # requested combis?
        if 'xcombinations' in self.options:
            self.rcombis = self.options['xcombinations']
            if self.rcombis == 'None':
                # cumbersome, but someone used it wrong so let's hardcode
                self.rcombis = None
        else:
            self.rcombis = None

        # find the available data
        network = options['net']['network']
        station = options['net']['station']

        # Store_Client
        self.store_client = store_client

        if isinstance(station, list) and len(station) == 1:
            station = station[0]
        if isinstance(network, list) and len(network) == 1:
            network = network[0]

        if (
            network == '*'
                and isinstance(station, str) and '*' not in station):
            raise ValueError(
                'Stations has to be either: \n'
                + '1. A list of the same length as the list of networks.\n'
                + '2. \'*\' That is, a wildcard (string).\n'
                + '3. A list and network is a string describing one '
                + 'station code.')
        elif isinstance(station, str) and isinstance(network, str):
            station = [[network, station]]
        elif station == '*' and isinstance(network, list):
            station = []
            for net in network:
                station.extend(store_client.get_available_stations(net))
        elif isinstance(network, list) and isinstance(station, list):
            if len(network) != len(station):
                raise ValueError(
                    'Stations has to be either: \n'
                    + '1. A list of the same length as the list of networks.\n'
                    + '2. \'*\' That is, a wildcard (string).\n'
                    + '3. A list and network is a string describing one '
                    + 'station code.')
            station = list([n, s] for n, s in zip(network, station))
        elif isinstance(station, list) and isinstance(network, str):
            for ii, stat in enumerate(station):
                station[ii] = [network, stat]
        else:
            raise ValueError(
                'Stations has to be either: \n'
                + '1. A list of the same length as the list of networks.\n'
                + '2. \'*\' That is, a wildcard (string).\n'
                + '3. A list and network is a string describing one '
                + 'station code.')
        self.avail_raw_data = []
        for net, stat in station:
            self.avail_raw_data.extend(
                self.store_client._translate_wildcards(net, stat))
        self.station = np.unique(np.array([
            [d[0], d[1]] for d in self.avail_raw_data]), axis=0).tolist()
        self.logger.debug(
            'Fetching data from the following stations:\n%a' % [
                f'{n}.{s}' for n, s in self.station])

        self.sampling_rate = self.options['sampling_rate']

    def find_interstat_dist(self, dis: float):
        """
        Find stations in database with interstation distance smaller than
        dis.

        If no station inventories are available, they will be downloaded.

        :param dis: Find all Stations with distance less than `dis` [in m]
        :type dis: float

        .. note:: only the subset of the in ``params.yaml`` defined
            networks and stations will be queried.
        """
        if not self.options['combination_method'] == 'betweenStations':
            raise ValueError(
                'This function is only available if combination method '
                + 'is set to "betweenStations".')
        # list of requested combinations
        self.rcombis = []
        # Update the store clients invetory
        self.store_client.read_inventory()
        for ii, (n0, s0) in enumerate(self.station):
            inv0 = self.store_client.select_inventory_or_load_remote(n0, s0)
            for n1, s1 in self.station[ii:]:
                inv1 = self.store_client.select_inventory_or_load_remote(
                    n1, s1)
                if mu.filter_stat_dist(inv0, inv1, dis):
                    self.rcombis.append('%s-%s.%s-%s' % (n0, n1, s0, s1))

    def find_existing_times(self, tag: str, channel: str = '*') -> dict:
        """
        Returns the already existing starttimes in form of a dictionary (see
        below)

        :param tag: The tag that the waveforms are saved under
        :type tag: str
        :param channel: Channel Combination Code (e.g., CH0-CH1),
            wildcards accepted. Defaults to '*'
        :type channel: str, optional
        :return: Dictionary that is structured as in the example below
        :rtype: dict

        Examples
        --------
        >>> out_dict = my_correlator.find_existing_times('mytag', 'BHZ-BHH')
        >>> print(out_dict)
        {'NET0.STAT0': {
            'NET1.STAT1': {'BHZ-BHH': [%list of starttimes] ,
            'NET2.STAT2': {'BHZ-BHH':[%list of starttimes]}}}
        """
        netlist, statlist = list(zip(*self.station))
        netcombs, statcombs = compute_network_station_combinations(
            netlist, statlist, method=self.options['combination_method'],
            combis=self.rcombis)
        ex_dict = {}
        for nc, sc in zip(netcombs, statcombs):
            outf = os.path.join(
                self.corr_dir, '%s.%s.h5' % (nc, sc))
            if not os.path.isfile(outf):
                continue
            with CorrelationDataBase(
                    outf, corr_options=self.options, mode='r') as cdb:
                d = cdb.get_available_starttimes(nc, sc, tag, channel)
            s0, s1 = sc.split('-')
            n0, n1 = nc.split('-')
            ex_dict.setdefault('%s.%s' % (n0, s0), {})
            ex_dict['%s.%s' % (n0, s0)]['%s.%s' % (n1, s1)] = d
        return ex_dict

    def pxcorr(self):
        """
        Start the correlation with the parameters that were defined when
        initiating the object.
        """
        cst = CorrStream()
        if self.rank == 0:
            self.logger.debug('Reading Inventory files.')
        # Fetch station coordinates
        if self.rank == 0:
            try:
                inv = self.store_client.read_inventory()
            except Exception as e:
                if self.options['remove_response']:
                    raise FileNotFoundError(
                        'No response information could be found.'
                        + 'If you set remove_response to True, you will need'
                        + 'a station inventory.')
                logging.warning(e)
                warnings.warn(
                    'No Station Inventory found. Proceeding without.')
                inv = None
        else:
            inv = None
        inv = self.comm.bcast(inv, root=0)

        for st, write_flag in self._generate_data():
            cst.extend(self._pxcorr_inner(st, inv))
            if write_flag:
                self.logger.debug('Writing Correlations to file.')
                # Here, we can recombine the correlations for the read_len
                # size (i.e., stack)
                # Write correlations to HDF5
                if self.options['subdivision']['recombine_subdivision'] and \
                        cst.count():
                    stack = cst.stack(regard_location=False)
                    tag = 'stack_%s' % str(self.options['read_len'])
                    self._write(stack, tag)
                if self.options['subdivision']['delete_subdivision']:
                    cst.clear()
                elif cst.count():
                    self._write(cst, tag='subdivision')
                    cst.clear()

        # write the remaining data
        if self.options['subdivision']['recombine_subdivision'] and \
                cst.count():
            self._write(cst.stack(regard_location=False), tag)
        if not self.options['subdivision']['delete_subdivision'] and \
                cst.count():
            self._write(cst, tag='subdivision')

    def _pxcorr_inner(self, st: Stream, inv: Inventory) -> CorrStream:
        """
        Inner loop of pxcorr. Don't call this function!
        """

        # We start out by moving the stream into a matrix
        self.logger.debug(
            'Converting Stream to Matrix')
        # put all the data into a single stream
        starttime = []
        npts = []
        for tr in st:
            starttime.append(tr.stats['starttime'])
            npts.append(tr.stats['npts'])
        npts = np.max(np.array(npts))

        A, st = st_to_np_array(st, npts)
        self.options.update(
            {'starttime': starttime,
                'sampling_rate': self.sampling_rate})
        self.logger.debug('Computing Cross-Correlations.')
        A, startlags = self._pxcorr_matrix(A)
        self.logger.debug('Converting Matrix to CorrStream.')
        # put trace into a stream
        cst = CorrStream()
        if A is None:
            # No new data
            return cst
        # Why is that done for every core?
        for ii, (startlag, comb) in enumerate(
                zip(startlags, self.options['combinations'])):
            endlag = startlag + len(A[ii, :])/self.options['sampling_rate']
            cst.append(
                CorrTrace(
                    A[ii], header1=st[comb[0]].stats,
                    header2=st[comb[1]].stats, inv=inv, start_lag=startlag,
                    end_lag=endlag))
        return cst

    def _write(self, cst, tag: str):
        """
        Write correlation stream to files.

        :param cst: CorrStream containing the correlations
        :type cst: :class:`~seismic.correlate.stream.CorrStream`
        """
        if not cst.count():
            self.logger.debug('No new data written.')
            return

        # Make sure that each core writes to a different file
        codelist = list(set(
            [f'{tr.stats.network}.{tr.stats.station}' for tr in cst]))
        # Better if the same cores keep writing to the same files
        codelist.sort()
        # Decide which process writes to which station
        pmap = (np.arange(len(codelist))*self.psize)/len(codelist)
        pmap = pmap.astype(np.int32)
        ind = pmap == self.rank

        for code in np.array(codelist)[ind]:
            net, stat = code.split('.')
            outf = os.path.join(self.corr_dir, f'{net}.{stat}.h5')
            with CorrelationDataBase(
                    outf, corr_options=self.options) as cdb:
                cdb.add_correlation(
                    cst.select(network=net, station=stat), tag)

    def _generate_data(self) -> Iterator[Tuple[Stream, bool]]:
        """
        Returns an Iterator that loops over each start and end time with the
        requested window length.

        Also will lead to the time windows being prolonged by the sum of
        the length of the tapered end, so that no data is lost. Always
        a hann taper so far. Taper length is 5% of the requested time
        window on each side.

        :yield: An obspy stream containing the time window x for all stations
        that were active during this time.
        :rtype: Iterator[Stream]
        """
        if self.rank == 0:
            # find already available times
            self.ex_dict = self.find_existing_times('subdivision')
            self.logger.info('Already existing data: %s' % str(self.ex_dict))
        else:
            self.ex_dict = None

        self.ex_dict = self.comm.bcast(self.ex_dict, root=0)

        if not self.ex_dict and self.options['preprocess_subdiv']:
            self.options['preprocess_subdiv'] = False
            if self.rank == 0:
                self.logger.warning(
                    'No existing data found.\nAutomatically setting '
                    'preprocess_subdiv to False to optimise performance.')

        # the time window that the loop will go over
        t0 = UTCDateTime(self.options['read_start']).timestamp
        t1 = UTCDateTime(self.options['read_end']).timestamp
        loop_window = np.arange(t0, t1, self.options['read_inc'])

        # Taper ends for the deconvolution
        if self.options['remove_response']:
            tl = 100
        else:
            tl = 0

        # Decide which process reads data from which station
        # Better than just letting one core read as this avoids having to
        # send very big chunks of data using MPI (MPI communication does
        # not support more than 2GB/comm operation)
        pmap = np.arange(len(self.avail_raw_data))*self.psize/len(
            self.avail_raw_data)
        pmap = pmap.astype(np.int32)
        ind = pmap == self.rank
        ind = np.arange(len(self.avail_raw_data))[ind]

        # Loop over read increments
        for t in tqdm(loop_window):
            write_flag = True  # Write length is same as read length
            startt = UTCDateTime(t)
            endt = startt + self.options['read_len']
            st = Stream()
            resp = Inventory()

            # loop over queried stations
            for net, stat, cha in np.array(self.avail_raw_data)[ind]:
                # Load data
                resp.extend(
                    self.store_client.inventory.select(
                        net, stat))
                stext = self.store_client._load_local(
                    net, stat, '*', cha, startt, endt, True, False)
                mu.get_valid_traces(stext)
                if stext is None or not len(stext):
                    # No data for this station to read
                    continue
                st.extend(stext)

            # Stream based preprocessing
            # Downsampling
            # 04/04/2023 Downsample before preprocessing for performance
            # Check sampling frequency
            sampling_rate = self.options['sampling_rate']
            # AA-Filter is done in this function as well
            st = mu.resample_or_decimate(st, sampling_rate)
            # The actual data in the mseeds was changed from int to float64
            # now,
            # Save some space by changing it back to 32 bit (most of the
            # digitizers work at 24 bit anyways)
            mu.stream_require_dtype(st, np.float32)

            if not self.options['preprocess_subdiv']:
                try:
                    self.logger.debug('Preprocessing stream...')
                    st = preprocess_stream(
                        st, self.store_client, resp, startt, endt, tl,
                        **self.options)
                except ValueError as e:
                    self.logger.error(
                        'Stream preprocessing failed for '
                        f'{st[0].stats.network}.{st[0].stats.station} and time'
                        f' {t}.\nThe Original Error Message was {e}.')
                    continue

            # Slice the stream in correlation length
            # -> Loop over correlation increments
            for ii, win in enumerate(generate_corr_inc(st, **self.options)):
                winstart = startt + ii*self.options['subdivision']['corr_inc']
                winend = winstart + self.options['subdivision']['corr_len']

                # Gather time windows from all stations to all cores
                winl = self.comm.allgather(win)
                win = Stream()
                for winp in winl:
                    win.extend(winp)
                win.sort()

                # Get correlation combinations
                if self.rank == 0:
                    self.logger.debug('Calculating combinations...')
                    self.options['combinations'] = calc_cross_combis(
                        win, self.ex_dict, self.options['combination_method'],
                        rcombis=self.rcombis)
                else:
                    self.options['combinations'] = None
                self.options['combinations'] = self.comm.bcast(
                    self.options['combinations'], root=0)

                if not len(self.options['combinations']):
                    # no new combinations for this time period
                    self.logger.info(
                        f'No new data for times {winstart}-{winend}')
                    continue
                # Remove traces that won't be accessed at all
                win_indices = np.arange(len(win))
                combindices = np.unique(
                    np.hstack(self.options['combinations']))
                popindices = np.flip(
                    np.setdiff1d(win_indices, combindices))
                for popi in popindices:
                    del win[popi]
<<<<<<< HEAD
                if len(popindices):
                    # now we have to recompute the combinations
                    if self.rank == 0:
                        self.logger.debug('removing redundant data.')
                        self.logger.debug('Recalculating combinations...')
                        self.options['combinations'] = calc_cross_combis(
                            win, self.ex_dict,
                            self.options['combination_method'],
                            rcombis=self.rcombis)
                    else:
                        self.options['combinations'] = None
                    self.options['combinations'] = self.comm.bcast(
                        self.options['combinations'], root=0)

                    if not len(self.options['combinations']):
                        # no new combinations for this time period
                        self.logger.info(
                            f'No new data for times {winstart}-{winend}')
                        continue
=======
                # now we have to recompute the combinations
                self.logger.debug('removing redundant data.')
>>>>>>> 9f73456c
                # Stream based preprocessing
                if self.options['preprocess_subdiv']:
                    try:
                        win = preprocess_stream(
                            win, self.store_client, resp, winstart, winend,
<<<<<<< HEAD
                            tl, **self.options)
=======
                            tl/2, **self.options)
>>>>>>> 9f73456c
                    except ValueError as e:
                        self.logger.error(
                            'Stream preprocessing failed for '
                            f'{st[0].stats.network}.{st[0].stats.station}'
                            ' and time '
                            f'{t}.\nThe Original Error Message was {e}.')
                        continue

                if self.rank == 0:
                    self.logger.debug('Recalculating combinations...')
                    self.options['combinations'] = calc_cross_combis(
                        win, self.ex_dict,
                        self.options['combination_method'],
                        rcombis=self.rcombis)
                else:
                    self.options['combinations'] = None
                self.options['combinations'] = self.comm.bcast(
                    self.options['combinations'], root=0)
                if not len(self.options['combinations']):
                    # no new combinations for this time period
                    self.logger.info(
                        f'No new data for times {winstart}-{winend}')
                    continue

                if not len(win):
                    # no new combinations for this time period
                    self.logger.info(
                        f'No new data for times {winstart}-{winend}')
                    continue

                self.logger.debug('Working on correlation times %s-%s' % (
                    str(win[0].stats.starttime), str(win[0].stats.endtime)))
                yield win, write_flag
                write_flag = False

    def _pxcorr_matrix(self, A: np.ndarray) -> Tuple[np.ndarray, np.ndarray]:
        # time domain processing
        # map of traces on processes
        ntrc = A.shape[0]
        pmap = (np.arange(ntrc)*self.psize)/ntrc
        # This step was not in the original but is necessary for it to work?
        # maybe a difference in an old python/np version?
        pmap = pmap.astype(np.int32)

        # indices for traces to be worked on by each process
        ind = pmap == self.rank

    ######################################
        corr_args = self.options['corr_args']
        # time domain pre-processing
        params = {}
        for key in list(corr_args.keys()):
            if 'Processing' not in key:
                params.update({key: corr_args[key]})
        params['sampling_rate'] = self.sampling_rate
        # The steps that aren't done before

        # nans from the masked parts are set to 0
        np.nan_to_num(A, copy=False)

        for proc in corr_args['TDpreProcessing']:
            func = func_from_str(proc['function'])
            A[ind, :] = func(A[ind, :], proc['args'], params)

        # zero-padding
        A = pptd.zeroPadding(A, {'type': 'avoidWrapFastLen'}, params)

        ######################################
        # FFT
        # Allocate space for rfft of data
        zmsize = A.shape

        # use next fast len instead?
        fftsize = zmsize[1]//2+1
        B = np.zeros((ntrc, fftsize), dtype=np.csingle)

        B[ind, :] = np.fft.rfft(A[ind, :], axis=1)

        freqs = np.fft.rfftfreq(zmsize[1], 1./self.sampling_rate)

        ######################################
        # frequency domain pre-processing
        params.update({'freqs': freqs})
        # Here, I will have to make sure to add all the functions to the module
        for proc in corr_args['FDpreProcessing']:

            # The big advantage of this rather lengthy code is that we can also
            # import any function that has been defined anywhere else (i.e,
            # not only within the miic framework)
            func = func_from_str(proc['function'])
            B[ind, :] = func(B[ind, :], proc['args'], params)

        ######################################
        # collect results
        self.comm.Allreduce(MPI.IN_PLACE, [B, MPI.FLOAT], op=MPI.SUM)

        ######################################
        # correlation
        csize = len(self.options['combinations'])
        irfftsize = (fftsize-1)*2
        sampleToSave = int(
            np.ceil(
                corr_args['lengthToSave'] * self.sampling_rate))
        C = np.zeros((csize, sampleToSave*2+1), dtype=np.float32)

        pmap = (np.arange(csize)*self.psize)/csize
        pmap = pmap.astype(np.int32)
        ind = pmap == self.rank
        ind = np.arange(csize)[ind]
        startlags = np.zeros(csize, dtype=np.float32)
        for ii in ind:
            # offset of starttimes in samples(just remove fractions of samples)
            offset = (
                self.options['starttime'][
                    self.options['combinations'][ii][0]] - self.options[
                        'starttime'][self.options['combinations'][ii][1]])
            if corr_args['center_correlation']:
                roffset = 0.
            else:
                # offset exceeding a fraction of integer
                roffset = np.fix(
                    offset * self.sampling_rate) / self.sampling_rate
            # faction of samples to be compenasated by shifting
            offset -= roffset
            # normalization factor of fft correlation
            if corr_args['normalize_correlation']:
                norm = (
                    np.sqrt(
                        2.*np.sum(B[self.options[
                            'combinations'][ii][0], :]
                            * B[self.options['combinations'][ii][0], :].conj())
                        - B[self.options['combinations'][ii][0], 0]**2)
                    * np.sqrt(
                        2.*np.sum(B[self.options[
                            'combinations'][ii][1], :]
                            * B[self.options['combinations'][ii][1], :].conj())
                        - B[self.options['combinations'][ii][1], 0]**2)
                    / irfftsize).real
            else:
                norm = 1.

            M = (
                B[self.options['combinations'][ii][0], :].conj()
                * B[self.options['combinations'][ii][1], :]
                * np.exp(1j * freqs * offset * 2 * np.pi))

            ######################################
            # frequency domain postProcessing
            #
            tmp = np.fft.irfft(M).real

            # cut the center and do fftshift
            C[ii, :] = np.concatenate(
                (tmp[-sampleToSave:], tmp[:sampleToSave+1]))/norm
            startlags[ii] = - sampleToSave / self.sampling_rate \
                - roffset

        ######################################
        # time domain postProcessing

        ######################################
        # collect results
        self.logger.debug('%s %s' % (C.shape, C.dtype))
        self.logger.debug('combis: %s' % (self.options['combinations']))

        self.comm.Allreduce(MPI.IN_PLACE, [C, MPI.FLOAT], op=MPI.SUM)
        self.comm.Allreduce(
            MPI.IN_PLACE, [startlags, MPI.FLOAT], op=MPI.SUM)

        return (C, startlags)


def st_to_np_array(st: Stream, npts: int) -> Tuple[np.ndarray, Stream]:
    """
    Converts an obspy stream to a matrix with the shape (npts, st.count()).
    Also returns the same stream but without the data arrays in tr.data.

    :param st: Input Stream
    :type st: Stream
    :param npts: Maximum number of samples per Trace
    :type npts: int
    :return: A stream and a matrix
    :rtype: np.ndarray
    """
    A = np.zeros((st.count(), npts), dtype=np.float32)
    for ii, tr in enumerate(st):
        A[ii, :tr.stats.npts] = tr.data
        del tr.data  # Not needed any more, just uses up RAM
    return A, st


def _compare_existing_data(ex_corr: dict, tr0: Trace, tr1: Trace) -> bool:
    # The actual starttime for the header is the later one of the two
    net0 = tr0.stats.network
    stat0 = tr0.stats.station
    cha0 = tr0.stats.channel
    net1 = tr1.stats.network
    stat1 = tr1.stats.station
    cha1 = tr1.stats.channel
    # Probably faster than checking a huge dict twice
    flip = ([net0, net1], [stat0, stat1], [cha0, cha1]) \
        != sort_comb_name_alphabetically(
        net0, stat0, net1, stat1, cha0, cha1)
    corr_start = max(tr0.stats.starttime, tr1.stats.starttime)
    try:
        if flip:
            return corr_start.format_fissures() in ex_corr[
                f'{net1}.{stat1}'][f'{net0}.{stat0}'][
                '%s-%s' % (
                    tr1.stats.channel, tr0.stats.channel)]
        else:
            return corr_start.format_fissures() in ex_corr[
                f'{net0}.{stat0}'][f'{net1}.{stat1}'][
                '%s-%s' % (
                    tr0.stats.channel, tr1.stats.channel)]
    except KeyError:
        return False


def calc_cross_combis(
    st: Stream, ex_corr: dict, method: str = 'betweenStations',
        rcombis: List[str] = None) -> list:
    """
    Calculate a list of all cross correlation combination
    of traces in the stream: i.e. all combination with two different
    stations involved.

    :param st: Stream holding the tracecs to be correlated
    :type st: :class:`~obspy.Stream`
    :param ex_corr: dict holding the correlations that already exist in db
    :type ex_corr: dict
    :type method: stringf
    :param method: Determines which traces of the strem are combined.
    :param rcombis: requested combinations, only works if
        `method==betweenStations`.
    :type rcombis: List[str] strings are in form net0-net1.stat0-stat1

        ``'betweenStations'``:
            Traces are combined if either their station or
            their network names are different.
        ``'betweenComponents'``:
            Traces are combined if their components (last
            letter of channel name) names are different and their station and
            network names are identical (single station cross-correlation).
        ``'autoComponents'``:
            Traces are combined only with themselves.
        ``'allSimpleCombinations'``:
            All Traces are combined once (onle one of
            (0,1) and (1,0))
        ``'allCombinations'``:
            All traces are combined in both orders ((0,1) and (1,0))
    """

    combis = []
    # sort alphabetically
    st.sort(keys=['network', 'station', 'channel'])
    if method == 'betweenStations':
        for ii, tr in enumerate(st):
            for jj in range(ii+1, len(st)):
                tr1 = st[jj]
                n = tr.stats.network
                n2 = tr1.stats.network
                s = tr.stats.station
                s2 = tr1.stats.station
                if n != n2 or s != s2:
                    # check first whether this combi is in dict
                    if _compare_existing_data(ex_corr, tr, tr1):
                        continue
                    if rcombis is not None and not any(all(
                        i0 in i1 for i0 in [
                            n, n2, s, s2]) for i1 in rcombis):
                        # If particular combis are requested, compute only
                        # those
                        continue
                    combis.append((ii, jj))
    elif method == 'betweenComponents':
        for ii, tr in enumerate(st):
            for jj in range(ii+1, len(st)):
                tr1 = st[jj]
                if ((tr.stats['network'] == tr1.stats['network'])
                    and (tr.stats['station'] == tr1.stats['station'])
                    and (
                        tr.stats['channel'][-1] != tr1.stats['channel'][-1])):
                    if _compare_existing_data(ex_corr, tr, tr1):
                        continue
                    combis.append((ii, jj))
    elif method == 'autoComponents':
        for ii, tr in enumerate(st):
            if _compare_existing_data(ex_corr, tr, tr):
                continue
            combis.append((ii, ii))
    elif method == 'allSimpleCombinations':
        for ii, tr in enumerate(st):
            for jj in range(ii, len(st)):
                tr1 = st[jj]
                if _compare_existing_data(ex_corr, tr, tr1):
                    continue
                combis.append((ii, jj))
    elif method == 'allCombinations':
        for ii, tr in enumerate(st):
            for jj, tr1 in enumerate(st):
                if _compare_existing_data(ex_corr, tr, tr1):
                    continue
                combis.append((ii, jj))
    else:
        raise ValueError("Method has to be one of ('betweenStations', "
                         "'betweenComponents', 'autoComponents', "
                         "'allSimpleCombinations' or 'allCombinations').")
    if not len(combis):
        warn('Method %s found no combinations.' % method)
    return combis


# All the rotations are still untested, should do that at some point

# def rotate_multi_corr_stream(st: Stream) -> Stream:
#     """Rotate a stream with full Greens tensor from ENZ to RTZ

#     Take a stream with numerous correlation traces and rotate the
#     combinations of ENZ components into combinations of RTZ components in
#     all nine components of the Green's tensor are present. If not all nine
#     components are present no trace for this station combination is returned.

#     :type st: obspy.stream
#     :param st: stream with data in ENZ system
#     :rtype: obspy.stream
#     :return: stream in the RTZ system
#     """

#     out_st = Stream()
#     while st:
#         tl = list(range(9))
#         tst = st.select(network=st[0].stats['network'],
#                         station=st[0].stats['station'])
#         cnt = 0
#         for ttr in tst:
#             if ttr.stats['channel'][2] == 'E':
#                 if ttr.stats['channel'][6] == 'E':
#                     tl[0] = ttr
#                     cnt += 1
#                 elif ttr.stats['channel'][6] == 'N':
#                     tl[1] = ttr
#                     cnt += 2
#                 elif ttr.stats['channel'][6] == 'Z':
#                     tl[2] = ttr
#                     cnt += 4
#             elif ttr.stats['channel'][2] == 'N':
#                 if ttr.stats['channel'][6] == 'E':
#                     tl[3] = ttr
#                     cnt += 8
#                 elif ttr.stats['channel'][6] == 'N':
#                     tl[4] = ttr
#                     cnt += 16
#                 elif ttr.stats['channel'][6] == 'Z':
#                     tl[5] = ttr
#                     cnt += 32
#             elif ttr.stats['channel'][2] == 'Z':
#                 if ttr.stats['channel'][6] == 'E':
#                     tl[6] = ttr
#                     cnt += 64
#                 elif ttr.stats['channel'][6] == 'N':
#                     tl[7] = ttr
#                     cnt += 128
#                 elif ttr.stats['channel'][6] == 'Z':
#                     tl[8] = ttr
#                     cnt += 256
#         if cnt == 2**9-1:
#             st0 = Stream()
#             for t in tl:
#                 st0.append(t)
#             st1 = _rotate_corr_stream(st0)
#             out_st += st1
#         elif cnt == 27:  # only horizontal component combinations present
#             st0 = Stream()
#             for t in [0, 1, 3, 4]:
#                 st0.append(tl[t])
#             st1 = _rotate_corr_stream_horizontal(st0)
#             out_st += st1
#         elif cnt == 283:  # horizontal combinations + ZZ
#             st0 = Stream()
#             for t in [0, 1, 3, 4]:
#                 st0.append(tl[t])
#             st1 = _rotate_corr_stream_horizontal(st0)
#             out_st += st1
#             out_st.append(tl[8])
#         for ttr in tst:
#             for ind, tr in enumerate(st):
#                 if ttr.id == tr.id:
#                     st.pop(ind)

#     return out_st


# def _rotate_corr_stream_horizontal(st: Stream) -> Stream:
#     """ Rotate traces in stream from the EE-EN-NE-NN system to
#     the RR-RT-TR-TT system. The letters give the component order
#     in the input and output streams. Input traces are assumed to be of same
#     length and simultaneously sampled.
#     """

#     # rotation angles
#     # phi1 : counter clockwise angle between E and R(towards second station)
#     # the leading -1 accounts fact that we rotate the coordinate system,
#     # not a vector
#     phi1 = - np.pi/180*(90-st[0].stats['sac']['az'])
#     # phi2 : counter clockwise angle between E and R(away from first station)
#     phi2 = - np.pi/180*(90-st[0].stats['sac']['baz']+180)

#     c1 = np.cos(phi1)
#     s1 = np.sin(phi1)
#     c2 = np.cos(phi2)
#     s2 = np.sin(phi2)

#     rt = Stream()
#     RR = st[0].copy()
#     RR.data = c1*c2*st[0].data - c1*s2*st[1].data - s1*c2*st[2].data +\
#         s1*s2*st[3].data
#     tcha = list(RR.stats['channel'])
#     tcha[2] = 'R'
#     tcha[6] = 'R'
#     RR.stats['channel'] = ''.join(tcha)
#     rt.append(RR)

#     RT = st[0].copy()
#     RT.data = c1*s2*st[0].data + c1*c2*st[1].data - s1*s2*st[2].data -\
#         s1*c2*st[3].data
#     tcha = list(RT.stats['channel'])
#     tcha[2] = 'R'
#     tcha[6] = 'T'
#     RT.stats['channel'] = ''.join(tcha)
#     rt.append(RT)

#     TR = st[0].copy()
#     TR.data = s1*c2*st[0].data - s1*s2*st[1].data + c1*c2*st[2].data -\
#         c1*s2*st[3].data
#     tcha = list(TR.stats['channel'])
#     tcha[2] = 'T'
#     tcha[6] = 'R'
#     TR.stats['channel'] = ''.join(tcha)
#     rt.append(TR)

#     TT = st[0].copy()
#     TT.data = s1*s2*st[0].data + s1*c2*st[1].data + c1*s2*st[2].data +\
#         c1*c2*st[3].data
#     tcha = list(TT.stats['channel'])
#     tcha[2] = 'T'
#     tcha[6] = 'T'
#     TT.stats['channel'] = ''.join(tcha)
#     rt.append(TT)

#     return rt


# def _rotate_corr_stream(st: Stream) -> Stream:
#     """ Rotate traces in stream from the EE-EN-EZ-NE-NN-NZ-ZE-ZN-ZZ system to
#     the RR-RT-RZ-TR-TT-TZ-ZR-ZT-ZZ system. The letters give the component
#     in the input and output streams. Input traces are assumed to be of same
#     length and simultaneously sampled.
#     """

#     # rotation angles
#     # phi1 : counter clockwise angle between E and R(towards second station)
#     # the leading -1 accounts fact that we rotate the coordinate system,
#     # not a vector
#     phi1 = - np.pi/180*(90-st[0].stats['sac']['az'])
#     # phi2 : counter clockwise angle between E and R(away from first station)
#     phi2 = - np.pi/180*(90-st[0].stats['sac']['baz']+180)

#     c1 = np.cos(phi1)
#     s1 = np.sin(phi1)
#     c2 = np.cos(phi2)
#     s2 = np.sin(phi2)

#     rtz = Stream()
#     RR = st[0].copy()
#     RR.data = c1*c2*st[0].data - c1*s2*st[1].data - s1*c2*st[3].data +\
#         s1*s2*st[4].data
#     tcha = list(RR.stats['channel'])
#     tcha[2] = 'R'
#     tcha[6] = 'R'
#     RR.stats['channel'] = ''.join(tcha)
#     rtz.append(RR)

#     RT = st[0].copy()
#     RT.data = c1*s2*st[0].data + c1*c2*st[1].data - s1*s2*st[3].data -\
#         s1*c2*st[4].data
#     tcha = list(RT.stats['channel'])
#     tcha[2] = 'R'
#     tcha[6] = 'T'
#     RT.stats['channel'] = ''.join(tcha)
#     rtz.append(RT)

#     RZ = st[0].copy()
#     RZ.data = c1*st[2].data - s1*st[5].data
#     tcha = list(RZ.stats['channel'])
#     tcha[2] = 'R'
#     tcha[6] = 'Z'
#     RZ.stats['channel'] = ''.join(tcha)
#     rtz.append(RZ)

#     TR = st[0].copy()
#     TR.data = s1*c2*st[0].data - s1*s2*st[1].data + c1*c2*st[3].data -\
#         c1*s2*st[4].data
#     tcha = list(TR.stats['channel'])
#     tcha[2] = 'T'
#     tcha[6] = 'R'
#     TR.stats['channel'] = ''.join(tcha)
#     rtz.append(TR)

#     TT = st[0].copy()
#     TT.data = s1*s2*st[0].data + s1*c2*st[1].data + c1*s2*st[3].data +\
#         c1*c2*st[4].data
#     tcha = list(TT.stats['channel'])
#     tcha[2] = 'T'
#     tcha[6] = 'T'
#     TT.stats['channel'] = ''.join(tcha)
#     rtz.append(TT)

#     TZ = st[0].copy()
#     TZ.data = s1*st[2].data + c1*st[5].data
#     tcha = list(TZ.stats['channel'])
#     tcha[2] = 'T'
#     tcha[6] = 'Z'
#     TZ.stats['channel'] = ''.join(tcha)
#     rtz.append(TZ)

#     ZR = st[0].copy()
#     ZR.data = c2*st[6].data - s2*st[7].data
#     tcha = list(ZR.stats['channel'])
#     tcha[2] = 'Z'
#     tcha[6] = 'R'
#     ZR.stats['channel'] = ''.join(tcha)
#     rtz.append(ZR)

#     ZT = st[0].copy()
#     ZT.data = s2*st[6].data + c2*st[7].tuple
#     ZT.stats['channel'] = ''.join(tcha)
#     rtz.append(ZT)

#     rtz.append(st[8].copy())

#     return rtz


def sort_comb_name_alphabetically(
    network1: str, station1: str, network2: str, station2: str,
    channel1: Optional[str] = '',
        channel2: Optional[str] = '') -> Tuple[
        list, list]:
    """
    Returns the alphabetically sorted network and station codes from the two
    station.

    :param network1: network code of first station
    :type network1: str
    :param station1: station code of first station
    :type station1: str
    :param network2: Network code of second station
    :type network2: str
    :param station2: Station Code of second Station
    :type station2: str
    :return: A tuple containing the list of the network codes sorted
        and the list of the station codes sorted.
    :rtype: Tuple[ list, list]

    Examples
    --------
    >>> net1 = 'IU'  # Network Code of first station
    >>> stat1 = 'HRV'  # Station Code of first station
    >>> net2 = 'XN'
    >>> stat2 = 'NEP06'
    >>> print(sort_comb_name_aphabetically(
            net1, stat1, net2, stat2))
    (['IU', 'XN'], ['HRV', 'NEP06'])
    >>> print(sort_comb_name_aphabetically(
            net2, stat2, net1, stat1))
    (['IU', 'XN'], ['HRV', 'NEP06'])
    >>> # Different combination
    >>> net1 = 'YP'  # Network Code of first station
    >>> stat1 = 'AB3'  # Station Code of first station
    >>> net2 = 'XN'
    >>> stat2 = 'NEP06'
    >>> print(sort_comb_name_aphabetically(
            net1, stat1, net2, stat2))
    (['XN', 'YP'], ['NEP06', 'AB3'])
    >>> # Different combination
    >>> net1 = 'XN'  # Network Code of first station
    >>> stat1 = 'NEP07'  # Station Code of first station
    >>> net2 = 'XN'
    >>> stat2 = 'NEP06'
    >>> print(sort_comb_name_aphabetically(
            net1, stat1, net2, stat2))
    (['XN', 'XN'], ['NEP06', 'NEP07'])
    """
    if not all([isinstance(arg, str) for arg in [
            network1, network2, station1, station2]]):
        raise TypeError('All arguments have to be strings.')
    sort1 = network1 + station1 + channel1
    sort2 = network2 + station2 + channel2
    sort = [sort1, sort2]
    sorted = sort.copy()
    sorted.sort()
    if sort == sorted:
        netcomb = [network1, network2]
        statcomb = [station1, station2]
        chacomb = [channel1, channel2]
    else:
        netcomb = [network2, network1]
        statcomb = [station2, station1]
        chacomb = [channel2, channel1]
    return netcomb, statcomb, chacomb


def compute_network_station_combinations(
    netlist: list, statlist: list,
    method: str = 'betweenStations', combis: List[str] = None) -> Tuple[
        list, list]:
    """
    Return the network and station codes of the correlations for the provided
    lists of networks and stations and the queried combination method.

    :param netlist: List of network codes
    :type netlist: list
    :param statlist: List of Station Codes
    :type statlist: list
    :param method: The combination method to use. Has to be one of the
        following: `betweenStation`, `betweenComponents`, `autoComponents`,
        `allSimpleCombinations`, or `allCombinations`,
        defaults to 'betweenStations'.
    :type method: str, optional
    :param combis: List of desired station combinations.
        Given as [net0-net1.stat0-stat1]. Optional.
    :type combis: List[str]
    :raises ValueError: for unkown combination methods.
    :return: A tuple containing the list of the correlation network code
        and the list of the correlation station code.
    :rtype: Tuple[list, list]
    """
    netcombs = []
    statcombs = []
    if method == 'betweenStations':
        for ii, (n, s) in enumerate(zip(netlist, statlist)):
            for jj in range(ii+1, len(netlist)):
                n2 = netlist[jj]
                s2 = statlist[jj]
                if n != n2 or s != s2:
                    nc, sc, _ = sort_comb_name_alphabetically(n, s, n2, s2)
                    # Check requested combinations
                    if (
                        combis is not None
                        and f'{nc[0]}-{nc[1]}.{sc[0]}-{sc[1]}' not in combis
                    ):
                        continue
                    netcombs.append('%s-%s' % (nc[0], nc[1]))
                    statcombs.append('%s-%s' % (sc[0], sc[1]))

    elif method == 'betweenComponents' or method == 'autoComponents':
        netcombs = [n+'-'+n for n in netlist]
        statcombs = [s+'-'+s for s in statlist]
    elif method == 'allSimpleCombinations':
        for ii, (n, s) in enumerate(zip(netlist, statlist)):
            for jj in range(ii, len(netlist)):
                n2 = netlist[jj]
                s2 = statlist[jj]
                nc, sc, _ = sort_comb_name_alphabetically(n, s, n2, s2)
                netcombs.append('%s-%s' % (nc[0], nc[1]))
                statcombs.append('%s-%s' % (sc[0], sc[1]))
    elif method == 'allCombinations':
        for n, s in zip(netlist, statlist):
            for n2, s2 in zip(netlist, statlist):
                nc, sc, _ = sort_comb_name_alphabetically(n, s, n2, s2)
                netcombs.append('%s-%s' % (nc[0], nc[1]))
                statcombs.append('%s-%s' % (sc[0], sc[1]))
    else:
        raise ValueError("Method has to be one of ('betweenStations', "
                         "'betweenComponents', 'autoComponents', "
                         "'allSimpleCombinations' or 'allCombinations').")
    return netcombs, statcombs


def preprocess_stream(
    st: Stream, store_client: Store_Client, inv: Inventory or None,
    startt: UTCDateTime, endt: UTCDateTime, taper_len: float,
    remove_response: bool, subdivision: dict,
    preProcessing: List[dict] = None,
        **kwargs) -> Stream:
    """
    Does the preprocessing on a per stream basis. Most of the parameters can be
    fed in by using the "yaml" dict as kwargs.

    :param st: Input Stream to be processed
    :type st: :class:`obspy.core.stream.Stream`
    :param store_client: Store Client for the database
    :type store_client: :class:`~seismic.trace_data.waveform.Store_Client`
    :param inv: Station response, can be None if ``remove_response=False``.
    :type inv: Inventory or None
    :param startt: Starttime that the stream should be clipped / padded to.
    :type startt: :class:`obspy.UTCDateTime`
    :param endt: Endtime that the stream should be clipped / padded to.
    :type endt: :class:`obspy.UTCDateTime`
    :param taper_len: If the instrument response is removed, one might want to
        taper to mitigate the acausal effects of the deconvolution. This is
        the length of such a taper in seconds.
    :type taper_len: float
    :param remove_response: Should the instrument response be removed?
    :type remove_response: bool
    :param subdivision: Dictionary holding information about the correlation
        lenghts and increments.
    :type subdivision: dict
    :param preProcessing: List holding information about the different external
        preprocessing functions to be applied, defaults to None
    :type preProcessing: List[dict], optional
    :raises ValueError: For sampling rates higher than the stream's native
        sampling rate (upsampling is not permitted).
    :return: The preprocessed stream.
    :rtype: :class:`obspy.core.stream.Stream`
    """
    if not st.count():
        return st
    # To deal with any nans/masks
    st = st.split()
    st.sort(keys=['starttime'])

    # Clip to these again to remove the taper
    old_starts = [deepcopy(tr.stats.starttime) for tr in st]
    old_ends = [deepcopy(tr.stats.endtime) for tr in st]

    if remove_response:
        # taper before instrument response removal
<<<<<<< HEAD
        if taper_len:
            st = ppst.cos_taper_st(st, taper_len, False, True)
        try:
            if inv:
                ninv = inv
                st.attach_response(ninv)
            st.remove_response(taper=False)  # Changed for testing purposes
        except ValueError:
            print('Station response not found ... loading from remote.')
            # missing station response
            ninv = store_client.rclient.get_stations(
                network=st[0].stats.network, station=st[0].stats.station,
                channel='*', level='response')
            st.attach_response(ninv)
            st.remove_response(taper=False)
            store_client._write_inventory(ninv)
=======
        for tr in st:
            if tr.stats.station == 'EDM':
                continue

            if taper_len:
                tr = ppst.cos_taper_st(tr, taper_len, False, True)[0]
            try:
                if inv:
                    ninv = inv
                    tr.attach_response(ninv)
                tr.remove_response(taper=False)  # Changed for testing purposes
            except ValueError:
                print('Station response not found ... loading from remote.')
                # missing station response
                ninv = store_client.rclient.get_stations(
                    network=tr.stats.network, station=tr.stats.station,
                    channel='*', level='response')
                tr.attach_response(ninv)
                tr.remove_response(taper=False)
                store_client._write_inventory(ninv)
>>>>>>> 9f73456c

    # Sometimes Z has reversed polarity
    if inv:
        try:
            mu.correct_polarity(st, inv)
        except Exception as e:
            print(e)

    mu.discard_short_traces(st, subdivision['corr_len']/20)

    if preProcessing:
        for procStep in preProcessing:
            func = func_from_str(procStep['function'])
            st = func(st, **procStep['args'])
    # Remove the artificial taper from earlier
    for tr, ostart, oend in zip(st, old_starts, old_ends):
        tr.trim(starttime=ostart, endtime=oend)
    st.merge()
    st.trim(startt, endt, pad=True)

    mu.discard_short_traces(st, subdivision['corr_len']/20)
    return st


def generate_corr_inc(
    st: Stream, subdivision: dict, read_len: int,
        **kwargs) -> Iterator[Stream]:
    """
    Subdivides the preprocessed streams into parts of equal length using
    the parameters ``cor_inc`` and ``cor_len`` in ``subdivision``.
    This function can be acessed by several processes in parallel

    :param st: The preprocessed input stream
    :type st: :class:`obspy.core.stream.Stream`
    :param subdivision: Dictionary holding the information about the
        correlation length and increment.
    :type subdivision: dict
    :param read_len: Length to be read from disk in seconds
    :type read_len: int
    :yield: Equal length windows, padded with nans / masked if data is missing.
    :rtype: Generator[Stream]
    """

    try:
        # Second loop to return the time window in correlation length
        for ii, win0 in enumerate(st.slide(
            subdivision['corr_len']-st[0].stats.delta, subdivision['corr_inc'],
                include_partial_windows=True)):

            # We use trim so the windows have the right time and
            # are filled with masked arrays for places without values
            starttrim = st[0].stats.starttime + ii*subdivision['corr_inc']
            endtrim = st[0].stats.starttime + ii*subdivision['corr_inc'] +\
                subdivision['corr_len']-st[0].stats.delta
            win = win0.trim(starttrim, endtrim, pad=True)
            mu.get_valid_traces(win)

            yield win

    except IndexError:
        # processes with no data end up here
        win = Stream()
        # A little dirty, but it has to go through an equally long loop
        # else this will cause a deadlock
        for _ in range(int(np.ceil(
                read_len/subdivision['corr_inc']))):
            yield win<|MERGE_RESOLUTION|>--- conflicted
+++ resolved
@@ -8,11 +8,7 @@
    Peter Makus (makus@gfz-potsdam.de)
 
 Created: Monday, 29th March 2021 07:58:18 am
-<<<<<<< HEAD
 Last Modified: Friday, 21st July 2023 10:04:39 am
-=======
-Last Modified: Wednesday, 5th April 2023 05:20:16 pm
->>>>>>> 9f73456c
 '''
 from copy import deepcopy
 from typing import Iterator, List, Tuple, Optional
@@ -511,7 +507,6 @@
                     np.setdiff1d(win_indices, combindices))
                 for popi in popindices:
                     del win[popi]
-<<<<<<< HEAD
                 if len(popindices):
                     # now we have to recompute the combinations
                     if self.rank == 0:
@@ -531,20 +526,14 @@
                         self.logger.info(
                             f'No new data for times {winstart}-{winend}')
                         continue
-=======
                 # now we have to recompute the combinations
                 self.logger.debug('removing redundant data.')
->>>>>>> 9f73456c
                 # Stream based preprocessing
                 if self.options['preprocess_subdiv']:
                     try:
                         win = preprocess_stream(
                             win, self.store_client, resp, winstart, winend,
-<<<<<<< HEAD
                             tl, **self.options)
-=======
-                            tl/2, **self.options)
->>>>>>> 9f73456c
                     except ValueError as e:
                         self.logger.error(
                             'Stream preprocessing failed for '
@@ -1274,24 +1263,6 @@
 
     if remove_response:
         # taper before instrument response removal
-<<<<<<< HEAD
-        if taper_len:
-            st = ppst.cos_taper_st(st, taper_len, False, True)
-        try:
-            if inv:
-                ninv = inv
-                st.attach_response(ninv)
-            st.remove_response(taper=False)  # Changed for testing purposes
-        except ValueError:
-            print('Station response not found ... loading from remote.')
-            # missing station response
-            ninv = store_client.rclient.get_stations(
-                network=st[0].stats.network, station=st[0].stats.station,
-                channel='*', level='response')
-            st.attach_response(ninv)
-            st.remove_response(taper=False)
-            store_client._write_inventory(ninv)
-=======
         for tr in st:
             if tr.stats.station == 'EDM':
                 continue
@@ -1312,7 +1283,6 @@
                 tr.attach_response(ninv)
                 tr.remove_response(taper=False)
                 store_client._write_inventory(ninv)
->>>>>>> 9f73456c
 
     # Sometimes Z has reversed polarity
     if inv:
