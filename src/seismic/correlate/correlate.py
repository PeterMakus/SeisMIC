'''
:copyright:
    The SeisMIC development team (makus@gfz-potsdam.de).
:license:
    EUROPEAN UNION PUBLIC LICENCE v. 1.2
   (https://joinup.ec.europa.eu/collection/eupl/eupl-text-eupl-12)
:author:
   Peter Makus (makus@gfz-potsdam.de)

Created: Monday, 29th March 2021 07:58:18 am
<<<<<<< HEAD
Last Modified: Wednesday, 25th October 2023 10:03:46 am
=======
Last Modified: Tuesday, 17th October 2023 10:06:01 am
>>>>>>> b74694f6
'''
from copy import deepcopy
from typing import Iterator, List, Tuple, Optional
from warnings import warn
import os
import logging
import json
import warnings
import yaml
import glob
import fnmatch

from mpi4py import MPI
import numpy as np
from obspy import Stream, UTCDateTime, Inventory, Trace
from tqdm import tqdm

from seismic.correlate.stream import CorrTrace, CorrStream
from seismic.correlate import preprocessing_td as pptd
from seismic.correlate import preprocessing_stream as ppst
from seismic.db.corr_hdf5 import CorrelationDataBase
from seismic.trace_data.waveform import Store_Client
from seismic.utils.fetch_func_from_str import func_from_str
from seismic.utils import miic_utils as mu


class Correlator(object):
    """
    Object to manage the actual Correlation (i.e., Green's function retrieval)
    for the database.
    """
    def __init__(self, store_client: Store_Client, options: dict or str):
        """
        Initiates the Correlator object. When executing
        :func:`~seismic.correlate.correlate.Correlator.pxcorr()`, it will
        actually compute the correlations and save them in an hdf5 file that
        can be handled using
        :class:`~seismic.db.corr_hdf5.CorrelationDataBase`.
        Data has to be preprocessed before calling this (i.e., the data already
        has to be given in an ASDF format). Consult
        :class:`~seismic.trace_data.preprocess.Preprocessor` for information on
        how to proceed with this.

        :param options: Dictionary containing all options for the correlation.
            Can also be a path to a yaml file containing all the keys required
            in options.
        :type options: dict or str
        """
        if isinstance(options, str):
            with open(options) as file:
                options = yaml.load(file, Loader=yaml.FullLoader)
        # init MPI
        self.comm = MPI.COMM_WORLD
        self.psize = self.comm.Get_size()
        self.rank = self.comm.Get_rank()
        # directories
        self.proj_dir = options['proj_dir']
        self.corr_dir = os.path.join(self.proj_dir, options['co']['subdir'])
        try:
            self.save_comps_separately = options['save_comps_separately']
        except KeyError:
            self.save_comps_separately = False
        logdir = os.path.join(self.proj_dir, options['log_subdir'])
        if self.rank == 0:
            os.makedirs(self.corr_dir, exist_ok=True)
            os.makedirs(logdir, exist_ok=True)

        # Logging - rank dependent
        if self.rank == 0:
            tstr = UTCDateTime.now().strftime('%Y-%m-%d-%H:%M')
        else:
            tstr = None
        tstr = self.comm.bcast(tstr, root=0)

        rankstr = str(self.rank).zfill(3)

        loglvl = mu.log_lvl[options['log_level'].upper()]
        self.logger = logging.getLogger("seismic.Correlator%s" % rankstr)
        self.logger.setLevel(loglvl)
        logging.captureWarnings(True)
        warnlog = logging.getLogger('py.warnings')
        fh = logging.FileHandler(os.path.join(logdir, 'correlate%srank%s' % (
            tstr, rankstr)))
        fh.setLevel(loglvl)
        self.logger.addHandler(fh)
        warnlog.addHandler(fh)
        fmt = logging.Formatter(
            fmt='%(asctime)s - %(levelname)s - %(message)s')
        fh.setFormatter(fmt)
        consoleHandler = logging.StreamHandler()
        consoleHandler.setFormatter(fmt)
        self.logger.addHandler(consoleHandler)

        # Write the options dictionary to the log file
        if self.rank == 0:
            opt_dump = deepcopy(options)
            # json cannot write the UTCDateTime objects that might be in here
            for step in opt_dump['co']['preProcessing']:
                if 'stream_mask_at_utc' in step['function']:
                    startsstr = [
                        t.format_fissures() for t in step['args']['starts']]
                    step['args']['starts'] = startsstr
                    if 'ends' in step['args']:
                        endsstr = [
                            t.format_fissures() for t in step['args']['ends']]
                        step['args']['ends'] = endsstr
            with open(os.path.join(
                    logdir, 'params%s.txt' % tstr), 'w') as file:
                file.write(json.dumps(opt_dump, indent=1))

        self.options = options['co']

        # requested combis?
        if 'xcombinations' in self.options:
            self.rcombis = self.options['xcombinations']
            if self.rcombis == 'None':
                # cumbersome, but someone used it wrong so let's hardcode
                self.rcombis = None
        else:
            self.rcombis = None

        # find the available data
        network = options['net']['network']
        station = options['net']['station']

        # Store_Client
        self.store_client = store_client

        if isinstance(station, list) and len(station) == 1:
            station = station[0]
        if isinstance(network, list) and len(network) == 1:
            network = network[0]

        if (
            network == '*'
                and isinstance(station, str) and '*' not in station):
            raise ValueError(
                'Stations has to be either: \n'
                + '1. A list of the same length as the list of networks.\n'
                + '2. \'*\' That is, a wildcard (string).\n'
                + '3. A list and network is a string describing one '
                + 'station code.')
        elif isinstance(station, str) and isinstance(network, str):
            station = [[network, station]]
        elif station == '*' and isinstance(network, list):
            # This is most likely not thread-safe
            if self.rank == 0:
                station = []
                for net in network:
                    station.extend(store_client.get_available_stations(net))
            else:
                station = None
            station = self.comm.bcast(station, root=0)
        elif isinstance(network, list) and isinstance(station, list):
            if len(network) != len(station):
                raise ValueError(
                    'Stations has to be either: \n'
                    + '1. A list of the same length as the list of networks.\n'
                    + '2. \'*\' That is, a wildcard (string).\n'
                    + '3. A list and network is a string describing one '
                    + 'station code.')
            station = list([n, s] for n, s in zip(network, station))
        elif isinstance(station, list) and isinstance(network, str):
            for ii, stat in enumerate(station):
                station[ii] = [network, stat]
        else:
            raise ValueError(
                'Stations has to be either: \n'
                + '1. A list of the same length as the list of networks.\n'
                + '2. \'*\' That is, a wildcard (string).\n'
                + '3. A list and network is a string describing one '
                + 'station code.')
        if self.rank == 0:
            self.avail_raw_data = []
            for net, stat in station:
                self.avail_raw_data.extend(
                    self.store_client._translate_wildcards(net, stat))
            # make sure this only contains unique combinations
            # with several cores it added entries several times, don't know
            # why?
            # In contrast to self.station, self.avail_raw_data also contains
            # information about the available channels, so they can be
            # read and processed on different cores
            self.avail_raw_data = np.unique(
                self.avail_raw_data, axis=0).tolist()
        else:
            self.avail_raw_data = None
        self.avail_raw_data = self.comm.bcast(
            self.avail_raw_data)
        self.station = np.unique(np.array([
            [d[0], d[1]] for d in self.avail_raw_data]), axis=0).tolist()
        # if only certain combis are requested, remove stations not within
        # these
        self._filter_by_rcombis()
        self.logger.debug(
            'Fetching data from the following stations:\n%a' % [
                f'{n}.{s}' for n, s in self.station])

        self.sampling_rate = self.options['sampling_rate']
        if 'allow_different_params' in self.options:
            self._allow_different_params = self.options[
                'allow_different_params']
        else:
            self._allow_different_params = False

    def _filter_by_rcombis(self):
        """
        Removes stations from the list of available stations that are not
        requested in the cross-combinations.
        """
        if self.rcombis is None or self.options['combination_method'] \
                != 'betweenStations':
            return
        self.station = [
            [n, s] for n, s in self.station if
            fnmatch.filter(self.rcombis, f'{n}-*.{s}-*') or fnmatch.filter(
                self.rcombis, f'*-{n}.*-{s}')]
        # same check for avail_raw_data
        self.avail_raw_data = [
            [n, s, c] for n, s, c in self.avail_raw_data if
            fnmatch.filter(self.rcombis, f'{n}-*.{s}-*') or fnmatch.filter(
                self.rcombis, f'*-{n}.*-{s}')]

    def find_interstat_dist(self, dis: float):
        """
        Find stations in database with interstation distance smaller than
        dis.

        If no station inventories are available, they will be downloaded.

        :param dis: Find all Stations with distance less than `dis` [in m]
        :type dis: float

        .. note:: only the subset of the in ``params.yaml`` defined
            networks and stations will be queried.
        """
        if not self.options['combination_method'] == 'betweenStations':
            raise ValueError(
                'This function is only available if combination method '
                + 'is set to "betweenStations".')
        # Update the store clients invetory
        self.store_client.read_inventory()
        # list of requested combinations
        if self.rcombis is None:
            self.rcombis = []
            for ii, (n0, s0) in enumerate(self.station):
                inv0 = self.store_client.select_inventory_or_load_remote(
                    n0, s0)
                for n1, s1 in self.station[ii:]:
                    inv1 = self.store_client.select_inventory_or_load_remote(
                        n1, s1)
                    if mu.filter_stat_dist(inv0, inv1, dis):
                        self.rcombis.append('%s-%s.%s-%s' % (n0, n1, s0, s1))
        else:
            raise ValueError(
                'Either filter for specific cross correlations or a maximum '
                + 'distance.')

    def find_existing_times(self, tag: str, channel: str = '*') -> dict:
        """
        Returns the already existing starttimes in form of a dictionary (see
        below)

        :param tag: The tag that the waveforms are saved under
        :type tag: str
        :param channel: Channel Combination Code (e.g., CH0-CH1),
            wildcards accepted. Defaults to '*'
        :type channel: str, optional
        :return: Dictionary that is structured as in the example below
        :rtype: dict

        Examples
        --------
        >>> out_dict = my_correlator.find_existing_times('mytag', 'BHZ-BHH')
        >>> print(out_dict)
        {'NET0.STAT0': {
            'NET1.STAT1': {'BHZ-BHH': [%list of starttimes] ,
            'NET2.STAT2': {'BHZ-BHH':[%list of starttimes]}}}
        """
        netlist, statlist = list(zip(*self.station))
        netcombs, statcombs = compute_network_station_combinations(
            netlist, statlist, method=self.options['combination_method'],
            combis=self.rcombis)
        ex_dict = {}
        for nc, sc in zip(netcombs, statcombs):
            outfs = os.path.join(
                self.corr_dir, '%s.%s*.h5' % (nc, sc))
            if not len(glob.glob(outfs)):
                continue
            d = {}
            for outf in glob.glob(outfs):
                with CorrelationDataBase(
                    outf, corr_options=self.options, mode='r',
                        _force=self._allow_different_params) as cdb:
                    d.update(
                        cdb.get_available_starttimes(nc, sc, tag, channel))
            s0, s1 = sc.split('-')
            n0, n1 = nc.split('-')
            ex_dict.setdefault('%s.%s' % (n0, s0), {})
            ex_dict['%s.%s' % (n0, s0)]['%s.%s' % (n1, s1)] = d
        return ex_dict

    def pxcorr(self):
        """
        Start the correlation with the parameters that were defined when
        initiating the object.
        """
        cst = CorrStream()
        if self.rank == 0:
            self.logger.debug('Reading Inventory files.')
        # Fetch station coordinates
        if self.rank == 0:
            try:
                inv = self.store_client.read_inventory()
            except Exception as e:
                if self.options['remove_response']:
                    raise FileNotFoundError(
                        'No response information could be found.'
                        + 'If you set remove_response to True, you will need'
                        + 'a station inventory.')
                logging.warning(e)
                warnings.warn(
                    'No Station Inventory found. Proceeding without.')
                inv = None
        else:
            inv = None
        inv = self.comm.bcast(inv, root=0)

        for st, write_flag in self._generate_data():
            cst.extend(self._pxcorr_inner(st, inv))
            if write_flag:
                self.logger.debug('Writing Correlations to file.')
                # Here, we can recombine the correlations for the read_len
                # size (i.e., stack)
                # Write correlations to HDF5
                if cst.count():
                    self._write(cst)
                    cst.clear()

        # write the remaining data
        if cst.count():
            self._write(cst)
            cst.clear()

    def _pxcorr_inner(self, st: Stream, inv: Inventory) -> CorrStream:
        """
        Inner loop of pxcorr. Don't call this function!
        """

        # We start out by moving the stream into a matrix
        self.logger.debug(
            'Converting Stream to Matrix')
        # put all the data into a single stream
        starttime = []
        npts = []
        for tr in st:
            starttime.append(tr.stats['starttime'])
            npts.append(tr.stats['npts'])
        npts = np.max(np.array(npts))

        A, st = st_to_np_array(st, npts)
        self.options.update(
            {'starttime': starttime,
                'sampling_rate': self.sampling_rate})
        self.logger.debug('Computing Cross-Correlations.')
        A, startlags = self._pxcorr_matrix(A)
        self.logger.debug('Converting Matrix to CorrStream.')
        # put trace into a stream
        cst = CorrStream()
        if A is None:
            # No new data
            return cst
        if self.rank == 0:
            for ii, (startlag, comb) in enumerate(
                    zip(startlags, self.options['combinations'])):
                endlag = startlag + len(A[ii, :])/self.options['sampling_rate']
                cst.append(
                    CorrTrace(
                        A[ii], header1=st[comb[0]].stats,
                        header2=st[comb[1]].stats, inv=inv, start_lag=startlag,
                        end_lag=endlag))
        else:
            cst = None
        cst = self.comm.bcast(cst, root=0)
        return cst

    def _write(self, cst):
        """
        Write correlation stream to files.

        :param cst: CorrStream containing the correlations
        :type cst: :class:`~seismic.correlate.stream.CorrStream`
        """
        if not cst.count():
            self.logger.debug('No new data written.')
            return

        # Make sure that each core writes to a different file
        if self.save_comps_separately:
            codelist = list(set(
                [f'{tr.stats.network}.{tr.stats.station}.{tr.stats.channel}'
                 for tr in cst]))
        else:
            codelist = list(set(
                [f'{tr.stats.network}.{tr.stats.station}' for tr in cst]))
        # Better if the same cores keep writing to the same files
        codelist.sort()
        # Decide which process writes to which station
        pmap = np.arange(len(codelist))*self.psize/len(codelist)
        pmap = pmap.astype(np.int32)
        ind = pmap == self.rank

        for code in np.array(codelist)[ind]:
            if self.save_comps_separately:
                net, stat, cha = code.split('.')
                outf = os.path.join(self.corr_dir, f'{net}.{stat}.{cha}.h5')
                cstselect = cst.select(
                    network=net, station=stat, channel=cha)
            else:
                net, stat = code.split('.')
                outf = os.path.join(self.corr_dir, f'{net}.{stat}.h5')
                cstselect = cst.select(network=net, station=stat)
            if self.options['subdivision']['recombine_subdivision']:
                stack = cstselect.stack(regard_location=False)
                stacktag = 'stack_%s' % str(self.options['read_len'])
            else:
                stack = None
            if self.options['subdivision']['delete_subdivision']:
                cstselect.clear()
            with CorrelationDataBase(
                outf, corr_options=self.options,
                    _force=self._allow_different_params) as cdb:
                if cstselect.count():
                    cdb.add_correlation(cstselect, 'subdivision')
                if stack is not None:
                    cdb.add_correlation(stack, stacktag)

    def _generate_data(self) -> Iterator[Tuple[Stream, bool]]:
        """
        Returns an Iterator that loops over each start and end time with the
        requested window length.


        :yield: An obspy stream containing the time window x for all stations
        that were active during this time.
        :rtype: Iterator[Stream]
        """
        if self.rank == 0:
            # find already available times
            self.ex_dict = self.find_existing_times('subdivision')
            self.logger.info('Already existing data: %s' % str(self.ex_dict))
        else:
            self.ex_dict = None

        self.ex_dict = self.comm.bcast(self.ex_dict, root=0)

        if not self.ex_dict and self.options['preprocess_subdiv']:
            self.options['preprocess_subdiv'] = False
            if self.rank == 0:
                self.logger.warning(
                    'No existing data found.\nAutomatically setting '
                    'preprocess_subdiv to False to optimise performance.')

        # the time window that the loop will go over
        t0 = UTCDateTime(self.options['read_start']).timestamp
        t1 = UTCDateTime(self.options['read_end']).timestamp
        loop_window = np.arange(t0, t1, self.options['read_inc'])

        # Taper ends for the deconvolution and filtering
        tl = 20

        # Decide which process reads data from which station
        # Better than just letting one core read as this avoids having to
        # send very big chunks of data using MPI (MPI communication does
        # not support more than 2GB/comm operation)
        pmap = np.arange(len(self.avail_raw_data))*self.psize/len(
            self.avail_raw_data)
        pmap = pmap.astype(np.int32)
        ind = pmap == self.rank
        ind = np.arange(len(self.avail_raw_data))[ind]

        # Loop over read increments
        for t in tqdm(loop_window):
            write_flag = True  # Write length is same as read length
            startt = UTCDateTime(t)
            endt = startt + self.options['read_len']
            st = Stream()
            resp = Inventory()

            # loop over queried stations
            for net, stat, cha in np.array(self.avail_raw_data)[ind]:
                # Load data
                resp.extend(
                    self.store_client.inventory.select(
                        net, stat))
                stext = self.store_client._load_local(
                    net, stat, '*', cha, startt, endt, True, False)
                mu.get_valid_traces(stext)
                if stext is None or not len(stext):
                    # No data for this station to read
                    continue
                st.extend(stext)

            # Stream based preprocessing
            # Downsampling
            # 04/04/2023 Downsample before preprocessing for performance
            # Check sampling frequency
            sampling_rate = self.options['sampling_rate']
            # AA-Filter is done in this function as well
            try:
                st = mu.resample_or_decimate(st, sampling_rate)
            except ValueError as e:
                self.logger.error(
                    'Downsampling failed for '
                    f'{st[0].stats.network}.{st[0].stats.station} and time'
                    f' {t}.\nThe Original Error Message was {e}.')
                continue
            # The actual data in the mseeds was changed from int to float64
            # now,
            # Save some space by changing it back to 32 bit (most of the
            # digitizers work at 24 bit anyways)
            mu.stream_require_dtype(st, np.float32)

            if not self.options['preprocess_subdiv']:
                try:
                    self.logger.debug('Preprocessing stream...')
                    st = preprocess_stream(
                        st, self.store_client, resp, startt, endt, tl,
                        **self.options)
                except ValueError as e:
                    self.logger.error(
                        'Stream preprocessing failed for '
                        f'{st[0].stats.network}.{st[0].stats.station} and time'
                        f' {t}.\nThe Original Error Message was {e}.')
                    continue

            # Slice the stream in correlation length
            # -> Loop over correlation increments
            for ii, win in enumerate(generate_corr_inc(st, **self.options)):
                winstart = startt + ii*self.options['subdivision']['corr_inc']
                winend = winstart + self.options['subdivision']['corr_len']

                # Gather time windows from all stations to all cores
                winl = self.comm.allgather(win)
                win = Stream()
                for winp in winl:
                    win.extend(winp)
                win.sort(keys=['network', 'station', 'channel'])

                # Get correlation combinations
                if self.rank == 0:
                    self.logger.debug('Calculating combinations...')
                    self.options['combinations'] = calc_cross_combis(
                        win, self.ex_dict, self.options['combination_method'],
                        rcombis=self.rcombis)
                else:
                    self.options['combinations'] = None
                self.options['combinations'] = self.comm.bcast(
                    self.options['combinations'], root=0)

                if not len(self.options['combinations']):
                    # no new combinations for this time period
                    self.logger.info(
                        f'No new data for times {winstart}-{winend}')
                    continue
                # Remove traces that won't be accessed at all
                win_indices = np.arange(len(win))
                combindices = np.unique(
                    np.hstack(self.options['combinations']))
                popindices = np.flip(
                    np.setdiff1d(win_indices, combindices))
                for popi in popindices:
                    del win[popi]
                if len(popindices):
                    # now we have to recompute the combinations
                    if self.rank == 0:
                        self.logger.debug('removing redundant data.')
                        self.logger.debug('Recalculating combinations...')
                        self.options['combinations'] = calc_cross_combis(
                            win, self.ex_dict,
                            self.options['combination_method'],
                            rcombis=self.rcombis)
                    else:
                        self.options['combinations'] = None
                    self.options['combinations'] = self.comm.bcast(
                        self.options['combinations'], root=0)

                    if not len(self.options['combinations']):
                        # no new combinations for this time period
                        self.logger.info(
                            f'No new data for times {winstart}-{winend}')
                        continue
                # Stream based preprocessing
                if self.options['preprocess_subdiv']:
                    try:
                        win = preprocess_stream(
                            win, self.store_client, resp, winstart, winend,
                            tl, **self.options)
                    except ValueError as e:
                        if st.count():
                            self.logger.error(
                                'Stream preprocessing failed for '
                                f'{st[0].stats.network}.{st[0].stats.station}'
                                ' and time '
                                f'{t}.\nThe Original Error Message was {e}.')
                        else:
                            self.logger.error(
                                'Stream preprocessing failed for '
                                'time '
                                f'{t}.\nThe Original Error Message was {e}.')
                        continue
                    if self.rank == 0:
                        self.options['combinations'] = calc_cross_combis(
                            win, self.ex_dict,
                            self.options['combination_method'],
                            rcombis=self.rcombis)
                    else:
                        self.options['combinations'] = None
                    self.options['combinations'] = self.comm.bcast(
                        self.options['combinations'], root=0)

                if not len(win):
                    # no new combinations for this time period
                    self.logger.info(
                        f'No new data for times {winstart}-{winend}')
                    continue

                self.logger.debug('Working on correlation times %s-%s' % (
                    str(win[0].stats.starttime), str(win[0].stats.endtime)))
                win = win.merge()
                win = win.trim(winstart, winend, pad=True)
                yield win, write_flag
                write_flag = False

    def _pxcorr_matrix(self, A: np.ndarray) -> Tuple[np.ndarray, np.ndarray]:
        # time domain processing
        # map of traces on processes
        ntrc = A.shape[0]
        pmap = np.arange(ntrc)*self.psize/ntrc
        # This step was not in the original but is necessary for it to work?
        # maybe a difference in an old python/np version?
        pmap = pmap.astype(np.int32)

        # indices for traces to be worked on by each process
        ind = pmap == self.rank

    ######################################
        corr_args = self.options['corr_args']
        # time domain pre-processing
        params = {}
        for key in list(corr_args.keys()):
            if 'Processing' not in key:
                params.update({key: corr_args[key]})
        params['sampling_rate'] = self.sampling_rate
        # The steps that aren't done before

        # nans from the masked parts are set to 0
        np.nan_to_num(A, copy=False)

        for proc in corr_args['TDpreProcessing']:
            func = func_from_str(proc['function'])
            A[ind, :] = func(A[ind, :], proc['args'], params)

        # zero-padding
        A = pptd.zeroPadding(A, {'type': 'avoidWrapFastLen'}, params)

        ######################################
        # FFT
        # Allocate space for rfft of data
        zmsize = A.shape

        # use next fast len instead?
        fftsize = zmsize[1]//2+1
        B = np.zeros((ntrc, fftsize), dtype=np.csingle)

        B[ind, :] = np.fft.rfft(A[ind, :], axis=1)

        freqs = np.fft.rfftfreq(zmsize[1], 1./self.sampling_rate)

        ######################################
        # frequency domain pre-processing
        params.update({'freqs': freqs})
        # Here, I will have to make sure to add all the functions to the module
        for proc in corr_args['FDpreProcessing']:

            # The big advantage of this rather lengthy code is that we can also
            # import any function that has been defined anywhere else (i.e,
            # not only within the miic framework)
            func = func_from_str(proc['function'])
            B[ind, :] = func(B[ind, :], proc['args'], params)

        ######################################
        # collect results
        self.comm.Allreduce(MPI.IN_PLACE, [B, MPI.FLOAT], op=MPI.SUM)

        ######################################
        # correlation
        csize = len(self.options['combinations'])
        irfftsize = (fftsize-1)*2
        sampleToSave = int(
            np.ceil(
                corr_args['lengthToSave'] * self.sampling_rate))
        C = np.zeros((csize, sampleToSave*2+1), dtype=np.float32)

        pmap = np.arange(csize)*self.psize/csize
        pmap = pmap.astype(np.int32)
        ind = pmap == self.rank
        ind = np.arange(csize)[ind]
        startlags = np.zeros(csize, dtype=np.float32)
        for ii in ind:
            # offset of starttimes in samples(just remove fractions of samples)
            offset = (
                self.options['starttime'][
                    self.options['combinations'][ii][0]] - self.options[
                        'starttime'][self.options['combinations'][ii][1]])
            if corr_args['center_correlation']:
                roffset = 0.
            else:
                # offset exceeding a fraction of integer
                roffset = np.fix(
                    offset * self.sampling_rate) / self.sampling_rate
            # faction of samples to be compenasated by shifting
            offset -= roffset
            # normalization factor of fft correlation
            if corr_args['normalize_correlation']:
                norm = (
                    np.sqrt(
                        2.*np.sum(B[self.options[
                            'combinations'][ii][0], :]
                            * B[self.options['combinations'][ii][0], :].conj())
                        - B[self.options['combinations'][ii][0], 0]**2)
                    * np.sqrt(
                        2.*np.sum(B[self.options[
                            'combinations'][ii][1], :]
                            * B[self.options['combinations'][ii][1], :].conj())
                        - B[self.options['combinations'][ii][1], 0]**2)
                    / irfftsize).real
            else:
                norm = 1.

            M = (
                B[self.options['combinations'][ii][0], :].conj()
                * B[self.options['combinations'][ii][1], :]
                * np.exp(1j * freqs * offset * 2 * np.pi))

            ######################################
            # frequency domain postProcessing
            #
            tmp = np.fft.irfft(M).real

            # cut the center and do fftshift
            C[ii, :] = np.concatenate(
                (tmp[-sampleToSave:], tmp[:sampleToSave+1]))/norm
            startlags[ii] = - sampleToSave / self.sampling_rate \
                - roffset

        ######################################
        # time domain postProcessing

        ######################################
        # collect results
        self.logger.debug('%s %s' % (C.shape, C.dtype))
        self.logger.debug('combis: %s' % (self.options['combinations']))

        self.comm.Allreduce(MPI.IN_PLACE, [C, MPI.FLOAT], op=MPI.SUM)
        self.comm.Allreduce(
            MPI.IN_PLACE, [startlags, MPI.FLOAT], op=MPI.SUM)

        return (C, startlags)


def st_to_np_array(st: Stream, npts: int) -> Tuple[np.ndarray, Stream]:
    """
    Converts an obspy stream to a matrix with the shape (npts, st.count()).
    Also returns the same stream but without the data arrays in tr.data.

    :param st: Input Stream
    :type st: Stream
    :param npts: Maximum number of samples per Trace
    :type npts: int
    :return: A stream and a matrix
    :rtype: np.ndarray
    """
    A = np.zeros((st.count(), npts), dtype=np.float32)
    for ii, tr in enumerate(st):
        A[ii, :tr.stats.npts] = tr.data
        del tr.data  # Not needed any more, just uses up RAM
    return A, st


def _compare_existing_data(ex_corr: dict, tr0: Trace, tr1: Trace) -> bool:
    # The actual starttime for the header is the later one of the two
    net0 = tr0.stats.network
    stat0 = tr0.stats.station
    cha0 = tr0.stats.channel
    net1 = tr1.stats.network
    stat1 = tr1.stats.station
    cha1 = tr1.stats.channel
    # Probably faster than checking a huge dict twice
    flip = ([net0, net1], [stat0, stat1], [cha0, cha1]) \
        != sort_comb_name_alphabetically(
        net0, stat0, net1, stat1, cha0, cha1)
    corr_start = max(tr0.stats.starttime, tr1.stats.starttime)
    try:
        if flip:
            return corr_start.format_fissures() in ex_corr[
                f'{net1}.{stat1}'][f'{net0}.{stat0}'][
                '%s-%s' % (
                    tr1.stats.channel, tr0.stats.channel)]
        else:
            return corr_start.format_fissures() in ex_corr[
                f'{net0}.{stat0}'][f'{net1}.{stat1}'][
                '%s-%s' % (
                    tr0.stats.channel, tr1.stats.channel)]
    except KeyError:
        return False


def calc_cross_combis(
    st: Stream, ex_corr: dict, method: str = 'betweenStations',
        rcombis: List[str] = None) -> list:
    """
    Calculate a list of all cross correlation combination
    of traces in the stream: i.e. all combination with two different
    stations involved.

    :param st: Stream holding the tracecs to be correlated
    :type st: :class:`~obspy.Stream`
    :param ex_corr: dict holding the correlations that already exist in db
    :type ex_corr: dict
    :type method: stringf
    :param method: Determines which traces of the strem are combined.
    :param rcombis: requested combinations, only works if
        `method==betweenStations`.
    :type rcombis: List[str] strings are in form net0-net1.stat0-stat1

        ``'betweenStations'``:
            Traces are combined if either their station or
            their network names are different.
        ``'betweenComponents'``:
            Traces are combined if their components (last
            letter of channel name) names are different and their station and
            network names are identical (single station cross-correlation).
        ``'autoComponents'``:
            Traces are combined only with themselves.
        ``'allSimpleCombinations'``:
            All Traces are combined once (onle one of
            (0,1) and (1,0))
        ``'allCombinations'``:
            All traces are combined in both orders ((0,1) and (1,0))
    """

    combis = []
    # sort alphabetically
    st.sort(keys=['network', 'station', 'channel'])
    if method == 'betweenStations':
        for ii, tr in enumerate(st):
            for jj in range(ii+1, len(st)):
                tr1 = st[jj]
                n = tr.stats.network
                n2 = tr1.stats.network
                s = tr.stats.station
                s2 = tr1.stats.station
                if n != n2 or s != s2:
                    # check first whether this combi is in dict
                    if _compare_existing_data(ex_corr, tr, tr1):
                        continue
                    if rcombis is not None and not any(all(
                        i0 in i1 for i0 in [
                            n, n2, s, s2]) for i1 in rcombis):
                        # If particular combis are requested, compute only
                        # those
                        continue
                    combis.append((ii, jj))
    elif method == 'betweenComponents':
        for ii, tr in enumerate(st):
            for jj in range(ii+1, len(st)):
                tr1 = st[jj]
                if ((tr.stats['network'] == tr1.stats['network'])
                    and (tr.stats['station'] == tr1.stats['station'])
                    and (
                        tr.stats['channel'][-1] != tr1.stats['channel'][-1])):
                    if _compare_existing_data(ex_corr, tr, tr1):
                        continue
                    combis.append((ii, jj))
    elif method == 'autoComponents':
        for ii, tr in enumerate(st):
            if _compare_existing_data(ex_corr, tr, tr):
                continue
            combis.append((ii, ii))
    elif method == 'allSimpleCombinations':
        for ii, tr in enumerate(st):
            for jj in range(ii, len(st)):
                tr1 = st[jj]
                if _compare_existing_data(ex_corr, tr, tr1):
                    continue
                combis.append((ii, jj))
    elif method == 'allCombinations':
        for ii, tr in enumerate(st):
            for jj, tr1 in enumerate(st):
                if _compare_existing_data(ex_corr, tr, tr1):
                    continue
                combis.append((ii, jj))
    else:
        raise ValueError("Method has to be one of ('betweenStations', "
                         "'betweenComponents', 'autoComponents', "
                         "'allSimpleCombinations' or 'allCombinations').")
    if not len(combis):
        warn('Method %s found no combinations.' % method)
    return combis


# All the rotations are still untested, should do that at some point

# def rotate_multi_corr_stream(st: Stream) -> Stream:
#     """Rotate a stream with full Greens tensor from ENZ to RTZ

#     Take a stream with numerous correlation traces and rotate the
#     combinations of ENZ components into combinations of RTZ components in
#     all nine components of the Green's tensor are present. If not all nine
#     components are present no trace for this station combination is returned.

#     :type st: obspy.stream
#     :param st: stream with data in ENZ system
#     :rtype: obspy.stream
#     :return: stream in the RTZ system
#     """

#     out_st = Stream()
#     while st:
#         tl = list(range(9))
#         tst = st.select(network=st[0].stats['network'],
#                         station=st[0].stats['station'])
#         cnt = 0
#         for ttr in tst:
#             if ttr.stats['channel'][2] == 'E':
#                 if ttr.stats['channel'][6] == 'E':
#                     tl[0] = ttr
#                     cnt += 1
#                 elif ttr.stats['channel'][6] == 'N':
#                     tl[1] = ttr
#                     cnt += 2
#                 elif ttr.stats['channel'][6] == 'Z':
#                     tl[2] = ttr
#                     cnt += 4
#             elif ttr.stats['channel'][2] == 'N':
#                 if ttr.stats['channel'][6] == 'E':
#                     tl[3] = ttr
#                     cnt += 8
#                 elif ttr.stats['channel'][6] == 'N':
#                     tl[4] = ttr
#                     cnt += 16
#                 elif ttr.stats['channel'][6] == 'Z':
#                     tl[5] = ttr
#                     cnt += 32
#             elif ttr.stats['channel'][2] == 'Z':
#                 if ttr.stats['channel'][6] == 'E':
#                     tl[6] = ttr
#                     cnt += 64
#                 elif ttr.stats['channel'][6] == 'N':
#                     tl[7] = ttr
#                     cnt += 128
#                 elif ttr.stats['channel'][6] == 'Z':
#                     tl[8] = ttr
#                     cnt += 256
#         if cnt == 2**9-1:
#             st0 = Stream()
#             for t in tl:
#                 st0.append(t)
#             st1 = _rotate_corr_stream(st0)
#             out_st += st1
#         elif cnt == 27:  # only horizontal component combinations present
#             st0 = Stream()
#             for t in [0, 1, 3, 4]:
#                 st0.append(tl[t])
#             st1 = _rotate_corr_stream_horizontal(st0)
#             out_st += st1
#         elif cnt == 283:  # horizontal combinations + ZZ
#             st0 = Stream()
#             for t in [0, 1, 3, 4]:
#                 st0.append(tl[t])
#             st1 = _rotate_corr_stream_horizontal(st0)
#             out_st += st1
#             out_st.append(tl[8])
#         for ttr in tst:
#             for ind, tr in enumerate(st):
#                 if ttr.id == tr.id:
#                     st.pop(ind)

#     return out_st


# def _rotate_corr_stream_horizontal(st: Stream) -> Stream:
#     """ Rotate traces in stream from the EE-EN-NE-NN system to
#     the RR-RT-TR-TT system. The letters give the component order
#     in the input and output streams. Input traces are assumed to be of same
#     length and simultaneously sampled.
#     """

#     # rotation angles
#     # phi1 : counter clockwise angle between E and R(towards second station)
#     # the leading -1 accounts fact that we rotate the coordinate system,
#     # not a vector
#     phi1 = - np.pi/180*(90-st[0].stats['sac']['az'])
#     # phi2 : counter clockwise angle between E and R(away from first station)
#     phi2 = - np.pi/180*(90-st[0].stats['sac']['baz']+180)

#     c1 = np.cos(phi1)
#     s1 = np.sin(phi1)
#     c2 = np.cos(phi2)
#     s2 = np.sin(phi2)

#     rt = Stream()
#     RR = st[0].copy()
#     RR.data = c1*c2*st[0].data - c1*s2*st[1].data - s1*c2*st[2].data +\
#         s1*s2*st[3].data
#     tcha = list(RR.stats['channel'])
#     tcha[2] = 'R'
#     tcha[6] = 'R'
#     RR.stats['channel'] = ''.join(tcha)
#     rt.append(RR)

#     RT = st[0].copy()
#     RT.data = c1*s2*st[0].data + c1*c2*st[1].data - s1*s2*st[2].data -\
#         s1*c2*st[3].data
#     tcha = list(RT.stats['channel'])
#     tcha[2] = 'R'
#     tcha[6] = 'T'
#     RT.stats['channel'] = ''.join(tcha)
#     rt.append(RT)

#     TR = st[0].copy()
#     TR.data = s1*c2*st[0].data - s1*s2*st[1].data + c1*c2*st[2].data -\
#         c1*s2*st[3].data
#     tcha = list(TR.stats['channel'])
#     tcha[2] = 'T'
#     tcha[6] = 'R'
#     TR.stats['channel'] = ''.join(tcha)
#     rt.append(TR)

#     TT = st[0].copy()
#     TT.data = s1*s2*st[0].data + s1*c2*st[1].data + c1*s2*st[2].data +\
#         c1*c2*st[3].data
#     tcha = list(TT.stats['channel'])
#     tcha[2] = 'T'
#     tcha[6] = 'T'
#     TT.stats['channel'] = ''.join(tcha)
#     rt.append(TT)

#     return rt


# def _rotate_corr_stream(st: Stream) -> Stream:
#     """ Rotate traces in stream from the EE-EN-EZ-NE-NN-NZ-ZE-ZN-ZZ system to
#     the RR-RT-RZ-TR-TT-TZ-ZR-ZT-ZZ system. The letters give the component
#     in the input and output streams. Input traces are assumed to be of same
#     length and simultaneously sampled.
#     """

#     # rotation angles
#     # phi1 : counter clockwise angle between E and R(towards second station)
#     # the leading -1 accounts fact that we rotate the coordinate system,
#     # not a vector
#     phi1 = - np.pi/180*(90-st[0].stats['sac']['az'])
#     # phi2 : counter clockwise angle between E and R(away from first station)
#     phi2 = - np.pi/180*(90-st[0].stats['sac']['baz']+180)

#     c1 = np.cos(phi1)
#     s1 = np.sin(phi1)
#     c2 = np.cos(phi2)
#     s2 = np.sin(phi2)

#     rtz = Stream()
#     RR = st[0].copy()
#     RR.data = c1*c2*st[0].data - c1*s2*st[1].data - s1*c2*st[3].data +\
#         s1*s2*st[4].data
#     tcha = list(RR.stats['channel'])
#     tcha[2] = 'R'
#     tcha[6] = 'R'
#     RR.stats['channel'] = ''.join(tcha)
#     rtz.append(RR)

#     RT = st[0].copy()
#     RT.data = c1*s2*st[0].data + c1*c2*st[1].data - s1*s2*st[3].data -\
#         s1*c2*st[4].data
#     tcha = list(RT.stats['channel'])
#     tcha[2] = 'R'
#     tcha[6] = 'T'
#     RT.stats['channel'] = ''.join(tcha)
#     rtz.append(RT)

#     RZ = st[0].copy()
#     RZ.data = c1*st[2].data - s1*st[5].data
#     tcha = list(RZ.stats['channel'])
#     tcha[2] = 'R'
#     tcha[6] = 'Z'
#     RZ.stats['channel'] = ''.join(tcha)
#     rtz.append(RZ)

#     TR = st[0].copy()
#     TR.data = s1*c2*st[0].data - s1*s2*st[1].data + c1*c2*st[3].data -\
#         c1*s2*st[4].data
#     tcha = list(TR.stats['channel'])
#     tcha[2] = 'T'
#     tcha[6] = 'R'
#     TR.stats['channel'] = ''.join(tcha)
#     rtz.append(TR)

#     TT = st[0].copy()
#     TT.data = s1*s2*st[0].data + s1*c2*st[1].data + c1*s2*st[3].data +\
#         c1*c2*st[4].data
#     tcha = list(TT.stats['channel'])
#     tcha[2] = 'T'
#     tcha[6] = 'T'
#     TT.stats['channel'] = ''.join(tcha)
#     rtz.append(TT)

#     TZ = st[0].copy()
#     TZ.data = s1*st[2].data + c1*st[5].data
#     tcha = list(TZ.stats['channel'])
#     tcha[2] = 'T'
#     tcha[6] = 'Z'
#     TZ.stats['channel'] = ''.join(tcha)
#     rtz.append(TZ)

#     ZR = st[0].copy()
#     ZR.data = c2*st[6].data - s2*st[7].data
#     tcha = list(ZR.stats['channel'])
#     tcha[2] = 'Z'
#     tcha[6] = 'R'
#     ZR.stats['channel'] = ''.join(tcha)
#     rtz.append(ZR)

#     ZT = st[0].copy()
#     ZT.data = s2*st[6].data + c2*st[7].tuple
#     ZT.stats['channel'] = ''.join(tcha)
#     rtz.append(ZT)

#     rtz.append(st[8].copy())

#     return rtz


def sort_comb_name_alphabetically(
    network1: str, station1: str, network2: str, station2: str,
    channel1: Optional[str] = '',
        channel2: Optional[str] = '') -> Tuple[
        list, list]:
    """
    Returns the alphabetically sorted network and station codes from the two
    station.

    :param network1: network code of first station
    :type network1: str
    :param station1: station code of first station
    :type station1: str
    :param network2: Network code of second station
    :type network2: str
    :param station2: Station Code of second Station
    :type station2: str
    :return: A tuple containing the list of the network codes sorted
        and the list of the station codes sorted.
    :rtype: Tuple[ list, list]

    Examples
    --------
    >>> net1 = 'IU'  # Network Code of first station
    >>> stat1 = 'HRV'  # Station Code of first station
    >>> net2 = 'XN'
    >>> stat2 = 'NEP06'
    >>> print(sort_comb_name_aphabetically(
            net1, stat1, net2, stat2))
    (['IU', 'XN'], ['HRV', 'NEP06'])
    >>> print(sort_comb_name_aphabetically(
            net2, stat2, net1, stat1))
    (['IU', 'XN'], ['HRV', 'NEP06'])
    >>> # Different combination
    >>> net1 = 'YP'  # Network Code of first station
    >>> stat1 = 'AB3'  # Station Code of first station
    >>> net2 = 'XN'
    >>> stat2 = 'NEP06'
    >>> print(sort_comb_name_aphabetically(
            net1, stat1, net2, stat2))
    (['XN', 'YP'], ['NEP06', 'AB3'])
    >>> # Different combination
    >>> net1 = 'XN'  # Network Code of first station
    >>> stat1 = 'NEP07'  # Station Code of first station
    >>> net2 = 'XN'
    >>> stat2 = 'NEP06'
    >>> print(sort_comb_name_aphabetically(
            net1, stat1, net2, stat2))
    (['XN', 'XN'], ['NEP06', 'NEP07'])
    """
    if not all([isinstance(arg, str) for arg in [
            network1, network2, station1, station2]]):
        raise TypeError('All arguments have to be strings.')
    sort1 = network1 + station1 + channel1
    sort2 = network2 + station2 + channel2
    sort = [sort1, sort2]
    sorted = sort.copy()
    sorted.sort()
    if sort == sorted:
        netcomb = [network1, network2]
        statcomb = [station1, station2]
        chacomb = [channel1, channel2]
    else:
        netcomb = [network2, network1]
        statcomb = [station2, station1]
        chacomb = [channel2, channel1]
    return netcomb, statcomb, chacomb


def compute_network_station_combinations(
    netlist: list, statlist: list,
    method: str = 'betweenStations', combis: List[str] = None) -> Tuple[
        list, list]:
    """
    Return the network and station codes of the correlations for the provided
    lists of networks and stations and the queried combination method.

    :param netlist: List of network codes
    :type netlist: list
    :param statlist: List of Station Codes
    :type statlist: list
    :param method: The combination method to use. Has to be one of the
        following: `betweenStation`, `betweenComponents`, `autoComponents`,
        `allSimpleCombinations`, or `allCombinations`,
        defaults to 'betweenStations'.
    :type method: str, optional
    :param combis: List of desired station combinations.
        Given as [net0-net1.stat0-stat1]. Optional.
    :type combis: List[str]
    :raises ValueError: for unkown combination methods.
    :return: A tuple containing the list of the correlation network code
        and the list of the correlation station code.
    :rtype: Tuple[list, list]
    """
    netcombs = []
    statcombs = []
    if method == 'betweenStations':
        for ii, (n, s) in enumerate(zip(netlist, statlist)):
            for jj in range(ii+1, len(netlist)):
                n2 = netlist[jj]
                s2 = statlist[jj]
                if n != n2 or s != s2:
                    nc, sc, _ = sort_comb_name_alphabetically(n, s, n2, s2)
                    # Check requested combinations
                    if (
                        combis is not None
                        and f'{nc[0]}-{nc[1]}.{sc[0]}-{sc[1]}' not in combis
                    ):
                        continue
                    netcombs.append('%s-%s' % (nc[0], nc[1]))
                    statcombs.append('%s-%s' % (sc[0], sc[1]))

    elif method == 'betweenComponents' or method == 'autoComponents':
        netcombs = [n+'-'+n for n in netlist]
        statcombs = [s+'-'+s for s in statlist]
    elif method == 'allSimpleCombinations':
        for ii, (n, s) in enumerate(zip(netlist, statlist)):
            for jj in range(ii, len(netlist)):
                n2 = netlist[jj]
                s2 = statlist[jj]
                nc, sc, _ = sort_comb_name_alphabetically(n, s, n2, s2)
                netcombs.append('%s-%s' % (nc[0], nc[1]))
                statcombs.append('%s-%s' % (sc[0], sc[1]))
    elif method == 'allCombinations':
        for n, s in zip(netlist, statlist):
            for n2, s2 in zip(netlist, statlist):
                nc, sc, _ = sort_comb_name_alphabetically(n, s, n2, s2)
                netcombs.append('%s-%s' % (nc[0], nc[1]))
                statcombs.append('%s-%s' % (sc[0], sc[1]))
    else:
        raise ValueError("Method has to be one of ('betweenStations', "
                         "'betweenComponents', 'autoComponents', "
                         "'allSimpleCombinations' or 'allCombinations').")
    return netcombs, statcombs


def preprocess_stream(
    st: Stream, store_client: Store_Client, inv: Inventory | None,
    startt: UTCDateTime, endt: UTCDateTime, taper_len: float,
    remove_response: bool, subdivision: dict,
    preProcessing: List[dict] = None,
        **kwargs) -> Stream:
    """
    Does the preprocessing on a per stream basis. Most of the parameters can be
    fed in by using the "yaml" dict as kwargs.

    :param st: Input Stream to be processed
    :type st: :class:`obspy.core.stream.Stream`
    :param store_client: Store Client for the database
    :type store_client: :class:`~seismic.trace_data.waveform.Store_Client`
    :param inv: Station response, can be None if ``remove_response=False``.
    :type inv: Inventory or None
    :param startt: Starttime that the stream should be clipped / padded to.
    :type startt: :class:`obspy.UTCDateTime`
    :param endt: Endtime that the stream should be clipped / padded to.
    :type endt: :class:`obspy.UTCDateTime`
    :param taper_len: If the instrument response is removed, one might want to
        taper to mitigate the acausal effects of the deconvolution. This is
        the length of such a taper in seconds.
    :type taper_len: float
    :param remove_response: Should the instrument response be removed?
    :type remove_response: bool
    :param subdivision: Dictionary holding information about the correlation
        lenghts and increments.
    :type subdivision: dict
    :param preProcessing: List holding information about the different external
        preprocessing functions to be applied, defaults to None
    :type preProcessing: List[dict], optional
    :raises ValueError: For sampling rates higher than the stream's native
        sampling rate (upsampling is not permitted).
    :return: The preprocessed stream.
    :rtype: :class:`obspy.core.stream.Stream`
    """
    if not st.count():
        return st
    st = ppst.detrend_st(st, 'linear')
    # deal with overlaps
    # This should be a setting in the parameter file
    st = mu.gap_handler(st, 1, taper_len*4, taper_len)
    if not st.count():
        # could happen after handling gaps
        return st
    # To deal with any nans/masks
    st = st.split()
    st.sort(keys=['starttime'])

    if remove_response:
        for tr in st:
            if not tr.stats.station == 'EDM' and tr.stats.channel == 'EHZ':
                try:
                    if inv:
                        ninv = inv
                        tr.attach_response(ninv)
                    tr.remove_response(taper=False)  # Changed for testing purposes
                except ValueError:
                    print('Station response not found ... loading from remote.')
                    # missing station response
                    ninv = store_client.rclient.get_stations(
                        network=tr.stats.network, station=tr.stats.station,
                        channel='*', level='response')
                    tr.attach_response(ninv)
                    tr.remove_response(taper=False)
                    store_client._write_inventory(ninv)

    # Sometimes Z has reversed polarity
    if inv:
        try:
            mu.correct_polarity(st, inv)
        except Exception as e:
            print(e)

    mu.discard_short_traces(st, subdivision['corr_len']/20)

    if preProcessing:
        for procStep in preProcessing:
            if 'detrend_st' in procStep['function'] \
                    or 'cos_taper_st' in procStep['function']:
                warnings.warn(
                    'Tapering and Detrending are now always perfomed '
                    'as part of the preprocessing. Ignoring parameter...',
                    DeprecationWarning)
                continue
            func = func_from_str(procStep['function'])
            st = func(st, **procStep['args'])
    st.merge()
    st.trim(startt, endt, pad=True)

    mu.discard_short_traces(st, subdivision['corr_len']/20)
    return st


def generate_corr_inc(
    st: Stream, subdivision: dict, read_len: int,
        **kwargs) -> Iterator[Stream]:
    """
    Subdivides the preprocessed streams into parts of equal length using
    the parameters ``cor_inc`` and ``cor_len`` in ``subdivision``.
    This function can be acessed by several processes in parallel

    :param st: The preprocessed input stream
    :type st: :class:`obspy.core.stream.Stream`
    :param subdivision: Dictionary holding the information about the
        correlation length and increment.
    :type subdivision: dict
    :param read_len: Length to be read from disk in seconds
    :type read_len: int
    :yield: Equal length windows, padded with nans / masked if data is missing.
    :rtype: Generator[Stream]
    """

    try:
        # Second loop to return the time window in correlation length
        for ii, win0 in enumerate(st.slide(
            subdivision['corr_len']-st[0].stats.delta, subdivision['corr_inc'],
                include_partial_windows=True)):

            # We use trim so the windows have the right time and
            # are filled with masked arrays for places without values
            starttrim = st[0].stats.starttime + ii*subdivision['corr_inc']
            endtrim = st[0].stats.starttime + ii*subdivision['corr_inc'] +\
                subdivision['corr_len']-st[0].stats.delta
            win = win0.trim(starttrim, endtrim, pad=True)
            mu.get_valid_traces(win)
            yield win

    except IndexError:
        # processes with no data end up here
        win = Stream()
        # A little dirty, but it has to go through an equally long loop
        # else this will cause a deadlock
        for _ in range(int(np.ceil(
                read_len/subdivision['corr_inc']))):
            yield win<|MERGE_RESOLUTION|>--- conflicted
+++ resolved
@@ -8,11 +8,7 @@
    Peter Makus (makus@gfz-potsdam.de)
 
 Created: Monday, 29th March 2021 07:58:18 am
-<<<<<<< HEAD
 Last Modified: Wednesday, 25th October 2023 10:03:46 am
-=======
-Last Modified: Tuesday, 17th October 2023 10:06:01 am
->>>>>>> b74694f6
 '''
 from copy import deepcopy
 from typing import Iterator, List, Tuple, Optional
