--- conflicted
+++ resolved
@@ -8,11 +8,7 @@
    Peter Makus (makus@gfz-potsdam.de)
 
 Created: Monday, 29th March 2021 07:58:18 am
-<<<<<<< HEAD
-Last Modified: Monday, 7th November 2022 12:55:18 pm
-=======
 Last Modified: Tuesday, 8th November 2022 03:33:40 pm
->>>>>>> c4e512a7
 '''
 from copy import deepcopy
 from typing import Iterator, List, Tuple
@@ -362,30 +358,12 @@
         if not cst.count():
             self.logger.debug('No new data written.')
             return
-<<<<<<< HEAD
-        cst.sort()
-        cstlist = []
-        station = cst[0].stats.station
-        network = cst[0].stats.network
-        st = CorrStream()
-        for tr in cst:
-            if tr.stats.station == station and tr.stats.network == network:
-                st.append(tr)
-            else:
-                cstlist.append(st.copy())
-                st.clear()
-                station = tr.stats.station
-                network = tr.stats.network
-                st.append(tr)
-        cstlist.append(st.copy())
-        del cst
-=======
+ 
         # Make sure that each core writes to a different file
         codelist = list(set(
             [f'{tr.stats.network}.{tr.stats.station}' for tr in cst]))
         # Better if the same cores keep writing to the same files
         codelist.sort()
->>>>>>> c4e512a7
         # Decide which process writes to which station
         pmap = (np.arange(len(codelist))*self.psize)/len(codelist)
         pmap = pmap.astype(np.int32)
