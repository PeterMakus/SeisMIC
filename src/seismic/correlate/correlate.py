--- conflicted
+++ resolved
@@ -8,11 +8,7 @@
    Peter Makus (makus@gfz-potsdam.de)
 
 Created: Monday, 29th March 2021 07:58:18 am
-<<<<<<< HEAD
 Last Modified: Tuesday, 4th April 2023 04:46:03 pm
-=======
-Last Modified: Monday, 3rd April 2023 02:34:34 pm
->>>>>>> e45057ef
 '''
 from copy import deepcopy
 from typing import Iterator, List, Tuple
@@ -722,9 +718,7 @@
     flip = ([net0, net1], [stat0, stat1]) != sort_comb_name_alphabetically(
         net0, stat0, net1, stat1)
     corr_start = max(tr0.stats.starttime, tr1.stats.starttime)
-    # try:
     try:
-<<<<<<< HEAD
         if flip:
             return corr_start.format_fissures() in ex_corr[
                 f'{net1}.{stat1}'][f'{net0}.{stat0}'][
@@ -733,19 +727,6 @@
         else:
             return corr_start.format_fissures() in ex_corr[
                 f'{net0}.{stat0}'][f'{net1}.{stat1}'][
-=======
-        if tr0.stats.starttime.format_fissures()[:-7] in ex_corr[
-            f'{tr0.stats.network}.{tr0.stats.station}'][
-                f'{tr1.stats.network}.{tr1.stats.station}'][
-            '%s-%s' % (
-                tr0.stats.channel, tr1.stats.channel)]:
-            return True
-    except KeyError:
-        try:
-            if tr1.stats.starttime.format_fissures()[:-7] in ex_corr[
-                f'{tr1.stats.network}.{tr1.stats.station}'][
-                    f'{tr0.stats.network}.{tr0.stats.station}'][
->>>>>>> e45057ef
                 '%s-%s' % (
                     tr0.stats.channel, tr1.stats.channel)]
     except KeyError:
