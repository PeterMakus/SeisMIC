--- conflicted
+++ resolved
@@ -8,11 +8,7 @@
    Peter Makus (makus@gfz-potsdam.de)
 
 Created: Monday, 29th March 2021 07:58:18 am
-<<<<<<< HEAD
-Last Modified: Monday, 23rd October 2023 08:33:10 am
-=======
-Last Modified: Sunday, 22nd October 2023 09:02:47 am
->>>>>>> fdbdc6da
+Last Modified: Monday, 23rd October 2023 08:34:32 am
 '''
 from copy import deepcopy
 from typing import Iterator, List, Tuple, Optional
