--- conflicted
+++ resolved
@@ -9,11 +9,7 @@
 
 Created: Tuesday, 20th April 2021 04:19:35 pm
 
-<<<<<<< HEAD
 Last Modified: Thursday, 3rd November 2022 11:44:35 am
-=======
-Last Modified: Monday, 24th October 2022 10:40:37 am
->>>>>>> c4e512a7
 '''
 from typing import Iterator, List, Tuple, Optional
 from copy import deepcopy
@@ -212,7 +208,6 @@
         self.stats.processing_bulk += ['Applied time stretch']
         return self
 
-<<<<<<< HEAD
     def correct_shift(self, dt: DV):
         """
         Correct a shift of the traces.
@@ -230,10 +225,7 @@
         self.stats.processing_bulk += ['Corrected for time shift']
         return self
 
-    def create_corr_stream(self):
-=======
     def create_corr_stream(self, ind: List[int] = None):
->>>>>>> c4e512a7
         """
         Creates a :class:`~seismic.correlate.stream.CorrStream` object from
         the current :class:`~seismic.correlate.stream.CorrBulk` object. This
