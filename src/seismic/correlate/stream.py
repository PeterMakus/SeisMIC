'''
Manage objects holding correlations.

:copyright:
    The SeisMIC development team (makus@gfz-potsdam.de).
:license:
    EUROPEAN UNION PUBLIC LICENCE v. 1.2
   (https://joinup.ec.europa.eu/collection/eupl/eupl-text-eupl-12)
:author:
   Peter Makus (makus@gfz-potsdam.de)

Created: Tuesday, 20th April 2021 04:19:35 pm
<<<<<<< HEAD

Last Modified: Monday, 6th March 2023 11:30:07 am
'''
from typing import Iterator, List, Tuple, Optional
=======
Last Modified: Friday, 10th February 2023 04:25:11 pm
'''

from typing import Iterator, List, Tuple
>>>>>>> 676b31a7
from copy import deepcopy
import warnings
from matplotlib import pyplot as plt


import numpy as np
import numpy.typing as npt
from obspy import Stream, Trace, Inventory, UTCDateTime
from obspy.core import Stats

from seismic.utils import miic_utils as m3ut
from seismic.plot.plot_correlation import plot_cst, plot_ctr, plot_corr_bulk
import seismic.monitor.post_corr_process as pcp
from seismic.monitor.stretch_mod import wfc_multi_reftr
from seismic.monitor.dv import DV
from seismic.monitor.wfc import WFC
from seismic.correlate.stats import CorrStats
from seismic.monitor.trim import corr_mat_trim


class CorrBulk(object):
    """
    An object for faster computations on several correlations. The input
    correlation contain data from only one Station-Channel pair.
    """
    def __init__(
        self, A: np.ndarray, stats: CorrStats = None,
            statlist: List[CorrStats] = None):
        """
        An object for faster computations on several correlations. The input
        correlation contain data from only one Station-Channel pair.

        :param A: the Correlation Matrix. Each line corresponds to one
            correlation start. The column distance is lag time
        :type A: np.ndarray
        :param stats: CorrStats file holding the header for this object,
            only relevant if you are reloading this file. Otherwise,
            use statlist as input to create this header.
            defaults to None
        :type stats: CorrStats, optional
        :param statlist: Header of each CorrTrace used to create this object,
            defaults to None
        :type statlist: List[CorrStats], optional
        """
        self.data = A
        if stats:
            self.stats = stats
        elif statlist:
            self.stats = convert_statlist_to_bulk_stats(statlist)
        else:
            self.stats = CorrStats()
            self.stats['ntrcs'], self.stats['npts'] = A.shape
        self.stats['processing_bulk'] = []
        self.ref_trc = None

    def plot(self, **kwargs):
        """
        Plot the correlation traces contained.

        .. seealso::
            See :func:`~seismic.plot.plot_correlation.plot_corr_bulk` for
            accepted parameters.
        """
        ax = plot_corr_bulk(self, **kwargs)
        return ax

    def normalize(
        self, starttime: float = None, endtime: float = None,
            normtype: str = 'energy'):
        """
        Correct amplitude variations with time.

        Measure the maximum of the absolute value of the correlation matrix in
        a specified lapse time window and normalize the correlation traces by
        this values. A coherent phase in the respective lapse time window will
        have constant ampitude afterwards..

        :type starttime: float
        :param starttime: Beginning of time window in seconds with respect to
            the zero position.
        :type endtime: float
        :param endtime: end time window in seconds with respect to the zero
            position.
        :type normtype: string
        :param normtype: one of the following 'energy', 'max', 'absmax',
            'abssum' to decide about the way to calculate the normalization.
        :rtype: CorrBulk
        :return: Same object as in self, but normalised.

        ..note:: This action is performed **in-place**. If you would like to
            keep the original data use
            :func:`~seismic.correlate.stream.CorrelationBulk.copy()`.
        """
        self.data = pcp.corr_mat_normalize(
            self.data, self.stats, starttime, endtime, normtype)
        proc_str = f'normalize; normtype: {normtype}'
        if starttime is not None and endtime is not None:
            proc_str += f', starttime: {starttime}, endtime: {endtime}'
        self.stats.processing_bulk += [proc_str]
        return self

    def clip(self, thres: float, axis=1):
        """
        Clip the correlation data's upper and lower bounds to a multiple of its
        standard deviation. `thres` determines the factor and `axis` the axis
        the std should be computed over

        :param thres: factor of the standard deviation to clip by
        :type thres: float
        :param axis: Axis to compute the std over and, subsequently clip over.
            Can be None, if you wish to compute floating point rather than a
            vector. Then, the array will be clipped evenly.
        :type axis: int

        ..note:: This action is performed **in-place**. If you would like to
                keep the original data use
                :func:`~seismic.correlate.stream.CorrelationBulk.copy()`.
        """
        self.data = pcp.corr_mat_clip(self.data, thres, axis)
        proc_str = f'Clipped; threshold: {thres}*std, axis={axis}'
        self.stats.processing_bulk += [proc_str]
        return self

    def copy(self):
        """
        Returns a copy of self

        :return: A copy of self
        """
        return deepcopy(self)

    def correct_decay(self):
        """
        Correct for the amplitude decay in a correlation matrix.

        Due to attenuation and geometrical spreading the amplitude of the
        correlations decays with increasing lapse time. This decay is corrected
        by dividing the correlation functions by an exponential function that
        models the decay.

        :return: Self but with data corrected for amplitude decay

        ..note:: This action is performed **in-place**. If you would like to
            keep the original data use
            :func:`~seismic.correlate.stream.CorrelationBulk.copy()`.
        """
        self.data = pcp.corr_mat_correct_decay(self.data, self.stats)
        self.stats.processing_bulk += ['Corrected for Amplitude Decay']
        return self

    def correct_stretch(self, dv: DV):
        """
        Correct stretching of correlation matrix

        In the case of a homogeneous subsurface velocity change the correlation
        traces are stretched or compressed. This stretching can be measured
        with `self.stretch`. The resulting `DV` object can be passed to
        this function to remove the stretching from the correlation matrix.

        :param dv: Velocity Change object
        :type dv: DV

        ..note:: This action is performed **in-place**. If you would like to
            keep the original data use
            :func:`~seismic.correlate.stream.CorrelationBulk.copy()`.
        """
        if dv.value_type != 'stretch':
            raise ValueError('DV object does not hold any stretch values.')
        self.data, self.stats = pcp.apply_stretch(
            self.data, self.stats, -1.*dv.value)
        self.stats.processing_bulk += ['Applied time stretch']
        return self

    def correct_shift(self, dt: DV):
        """
        Correct a shift of the traces.

        If time shifts in the (correlation) traces occur due to clock drifts
        or time offsets in active measurements these can be measured with
        :func:`~seismic.correlate.stream.CorrelationBulk.measure_shift`. If
        the resulting time shift is passed to this function the shift is
        corrected for, such that if the measurement is done again no shift will
        be detected.
        """
        self.data = pcp.apply_shift(
            data=self.data, stats=self.stats,
            shifts=-1.*dt.value)
        self.stats.processing_bulk += ['Corrected for time shift']
        return self

    def create_corr_stream(self, ind: List[int] = None):
        """
        Creates a :class:`~seismic.correlate.stream.CorrStream` object from
        the current :class:`~seismic.correlate.stream.CorrBulk` object. This
        can be useful if you want to save your postprocessed data in a hdf5
        file again.

        :param ind: Indices to extract. If None, all will be used.
            Defaults to None.
        :type ind: Iterable[ind], optional
        :return: Correlation Stream holding the same data
        :rtype: :class:`~seismic.correlate.stream.CorrStream`
        """
        cst = CorrStream()
        mutables = ['corr_start', 'corr_end', 'location', 'channel']
        if ind is None:
            for ii, li in enumerate(self.data):
                stats = deepcopy(self.stats)
                for k in mutables:
                    if not isinstance(stats[k], list):
                        continue
                    stats[k] = self.stats[k][ii]
                ctr = CorrTrace(li, _header=stats)
                cst.append(ctr)
        else:
            for ii in ind:
                stats = deepcopy(self.stats)
                for k in mutables:
                    if not isinstance(stats[k], list):
                        continue
                    stats[k] = self.stats[k][ii]
                ctr = CorrTrace(self.data[ii], _header=stats)
                cst.append(ctr)
        return cst

    def envelope(self):
        """
        Calculate the envelope of a correlation matrix.

        The correlation data of the correlation matrix are replaced by their
        Hilbert envelopes.


        :return: self with the envelope in data

        ..note:: This action is performed **in-place**. If you would like to
            keep the original data use
            :func:`~seismic.correlate.stream.CorrelationBulk.copy()`.
        """
        self.data = pcp.corr_mat_envelope(self.data)
        self.stats.processing_bulk += ['Computed Envelope']
        return self

    def filter(self, freqs: Tuple[float, float], order: int = 3):
        """
        Filters the correlation matrix in the frequency band specified in
        freqs using a zero phase filter of twice the order given in order.

        :type freqs: Tuple
        :param freqs: lower and upper limits of the pass band in Hertz
        :type order: int
        :param order: half the order of the Butterworth filter

        :return: self

        ..note:: This action is performed **in-place**. If you would like to
            keep the original data use
            :func:`~seismic.correlate.stream.CorrelationBulk.copy()`.
        """
        self.data = pcp.corr_mat_filter(self.data, self.stats, freqs, order)
        proc = [f'filter; freqs: {freqs}, order: {order}']
        self.stats.processing_bulk += proc
        return self

    def extract_trace(
        self, method: str = 'mean',
            percentile: float = 50.) -> np.ndarray:
        """
        Extract a representative trace from a correlation matrix.

        Extract a correlation trace from the that best represents the
        correlation matrix. ``Method`` decides about method to extract the
        trace. The following possibilities are available

        * ``mean`` averages all traces in the matrix
        * ``median`` takes the median of all traces in the matrix
        * ``norm_mean`` averages the traces normalized after normalizing for
            maxima
        * ``similarity_percentile`` averages the ``percentile`` % of traces
            that best correlate with the mean of all traces. This will exclude
            abnormal traces. ``percentile`` = 50 will return an average of
            traces with correlation (with mean trace) above the median.

        :type method: string
        :param method: method to extract the trace
        :type percentile: float
        :param percentile: only used for method=='similarity_percentile'

        :rtype: np.ndarray
        :return: extracted trace

        ..note:: the extracted trace will also be saved in self.ref_trc
        """
        outdata = pcp.corr_mat_extract_trace(
            self.data, self.stats, method, percentile)
        self.ref_trc = outdata
        return outdata

    def extract_multi_trace(
        self, win_inc: int or List[int], method: str = 'mean',
            percentile: float = 50.) -> List[np.ndarray]:
        """
        Extract several representative traces from a correlation matrix.
        (one per time window `win_inc` with the length = 2*win_inc). That is,
        the reference will be extracted with half increment overlap in each
        direction.

        Extract a correlation trace from the one that best represents the
        correlation matrix. ``Method`` decides about method to extract the
        trace. The following possibilities are available

        * ``mean`` averages all traces in the matrix
        * ``median`` extract the median of all traces in the matrix
        * ``norm_mean`` averages the traces normalized after normalizing for
            maxima
        * ``similarity_percentile`` averages the ``percentile`` % of traces
            that best correlate with the mean of all traces. This will exclude
            abnormal traces. ``percentile`` = 50 will return an average of
            traces with correlation (with mean trace) above the median.

        :param win_inc: Increment between each window that a Trace should be
            extracted from. Given in days. Can be a list/np.ndarray or an int
            (constant increment). The windows' length will be twice the
            increment. **If set to 0, only one trace for the whole time will
            be used.**
        :type win_inc: int or List[int] (number of days)
        :type method: string
        :param method: method to extract the trace
        :type percentile: float
        :param percentile: only used for method=='similarity_percentile'
        :rtype: np.ndarray
        :return: extracted trace

        ..note:: the extracted traces will also be saved in self.ref_trc
        """
        ref_trcs = []
        if isinstance(win_inc, list):
            win_inc = np.array(win_inc)
        elif win_inc == 0:
            return self.extract_trace(method, percentile)

        inc_s = win_inc*24*3600
        start = min(self.stats.corr_start)
        if isinstance(inc_s, np.ndarray):
            for inc in inc_s:
                end = start + inc
                ii = self._find_slice_index(start-inc/2, end+inc/2, True)
                start = start + inc
                ref_trcs.append(pcp.corr_mat_extract_trace(
                    self.data[ii, :], self.stats, method, percentile))
        else:
            while start < max(self.stats.corr_end):
                end = start + inc_s
                ii = self._find_slice_index(start, end, True)
                start = end
                # stats don't need to be altered for this function
                ref_trcs.append(pcp.corr_mat_extract_trace(
                    self.data[ii, :], self.stats, method, percentile))
        ref_trcs = np.array(ref_trcs)
        self.ref_trc = ref_trcs
        return ref_trcs

    def find_clock_shift(
        self, ref_trc: np.ndarray = None, tw: List[np.ndarray] = None,
        shift_range: int = 10, shift_steps: int = 101,
            sides: str = 'both', return_sim_mat: bool = False) -> DV:
        """
        Compute the shift of correlations as they can occur due to a clock
        drift.

        :param ref_trc: Reference trace to use for the computation,
            defaults to None. Will extract a single trace if = None.
        :type ref_trc: np.ndarray, optional
        :param tw: Lapse Time window to use for the computation,
            defaults to None
        :type tw: List[np.ndarray], optional
        :param shift_range: Maximum shift value to test
            (in n samples not seconds!). Defaults to 10.
        :type shift_range: int, optional
        :param shift_steps: Number of shift steps, defaults to 101
        :type shift_steps: int, optional
        :param sides: Which sides to use. Can be 'right',
            or 'both'. Defaults to 'both'
        :type sides: str, optional
        :param return_sim_mat: Return the similarity matrix, defaults to False
        :type return_sim_mat: bool, optional
        :return: The shift as :class:`~seismic.monitor.dv.DV` object.
        :rtype: DV
        """
        if ref_trc is None:
            ref_trc = self.ref_trc
        dv_dict = pcp.corr_mat_shift(
            self.data, self.stats, ref_trc, tw, shift_range, shift_steps,
            sides, return_sim_mat)
        if not return_sim_mat:
            dv_dict['sim_mat'] = np.array([])
        return DV(**dv_dict)

    def measure_shift(
        self, ref_trc: Optional[np.ndarray] = None,
        tw: Optional[List[float]] = None,
        shift_range: float = 10, shift_steps: int = 101, sides: str = 'both',
            return_sim_mat: bool = False) -> DV:
        """
        Time shift estimate through shifting and comparison.

        This function estimates shifting of the time axis of traces as it can
        occur if the clocks of digitizers drift.

        Time shifts are estimated comparing each trace (e.g. correlation
        function stored in the ``corr_data`` matrix (one for each row) with
        shifted versions  of reference trace stored in ``ref_trc``. The range
        of shifting to be tested is given in ``shift_range`` in seconds.
        It is used in a symmetric way from -``shift_range``
        to +``shift_range``. Shifting ist
        tested ``shift_steps`` times. ``shift_steps`` should be an odd number
        to test zero shifting. The best match (shifting amount and
        corresponding correlation value) is calculated in specified time
        windows. Multiple time
        windows may be specified in ``tw``.

        :param ref_trc: Refernce trace for the shifting, defaults to None
        :type ref_trc: Optional[np.ndarray], optional
        :param tw: Time window(s) to check the shifting in, defaults to None.
        :type tw: Optional[List[float]], optional
        :param shift_range: Maximum shift range in seconds, defaults to 10
        :type shift_range: float, optional
        :param shift_steps: Number of shift steps, defaults to 101
        :type shift_steps: int, optional
        :type sides: str
        :param sides: Side of the traces to be used for the shifting estimate
            ('both' | 'single'). ``single`` is used for
            one-sided signals from active sources or if the time window shall
            not be symmetric. For ``both`` the time window will be mirrowd
            about
            zero lag time, e.g. [start,end] will result in time windows
            [-end:-start] and [start:end] being used simultaneousy
        :param return_sim_mat: Return simmilarity matrix?, defaults to False
        :type return_sim_mat: bool, optional
        :return: A DV object holding a shift value.
        :rtype: DV
        """
        if tw is not None:
            tw_list = [tw]
        dt = pcp.measure_shift(
            self.data, self.stats, ref_trc=ref_trc,
            tw=tw_list, shift_range=shift_range, shift_steps=shift_steps,
            sides=sides, return_sim_mat=return_sim_mat)[0]
        return dt

    def mirror(self):
        """
        Average the causal and acausal (i.e., right and left) parts of the
        correlation.

        ..note:: This action is performed **in-place**. If you would like to
            keep the original data use
            :func:`~seismic.correlate.stream.CorrelationBulk.copy()`.
        """
        self.data, self.stats = pcp.corr_mat_mirror(self.data, self.stats)
        self.stats.processing_bulk += ['Mirrored.']
        return self

    def resample(
        self, starttimes: List[UTCDateTime],
            endtimes: List[UTCDateTime] = []):
        """ Function to create correlation matrices with constant sampling

        When created from a CorrStream the correlation matrix contains all
        available correlation traces but homogeneous sampling is not guaranteed
        as correlation functions may be missing due to data gaps. This function
        restructures the correlation matrix by inserting or averaging
        correlation functions to provide temporally homogeneous sampling.
        Inserted correlation functions consist of 'nan' if gaps are present and
        averaging is done if more than one correlation function falls in a bin
        between start_times[i] and end_times[i]. If end_time is an empty list
        (default) end_times[i] is set to
        start_times[i] + (start_times[1] - start_times[0])

        :type start_times: list of class:`~obspy.core.UTCDateTime` objects
        :param start_times: list of starting times for the bins of the new
            sampling
        :type end_times: list of class:`~obspy.core.UTCDateTime` objects
        :param end_times: list of end times for the bins of the new
            sampling

        ..note:: This action is performed **in-place**. If you want to keep
            the original data use
            :func:`~seismic.correlate.stream.CorrelationBulk.copy()`
        """
        self.data, self.stats = pcp.corr_mat_resample(
            self.data, self.stats, starttimes, endtimes)
        self.stats.processing_bulk += [
            f'Resampled. Starttimes: {starttimes}, Endtimes: {endtimes}']
        return self

    def resample_time_axis(self, freq: float):
        """
        Resample the lapse time axis of a correlation matrix. The correlations
        are automatically filtered with a highpass filter of 0.4*sampling
        frequency to avoid aliasing. The function decides automatically whether
        to decimate or resample depending on the desired frequency

        :param freq: new sampling frequency
        :type freq: float

        ..note:: This action is performed **in-place**. If you want to keep
            the original data use
            :func:`~seismic.correlate.stream.CorrelationBulk.copy()`
        """
        self.data, self.stats = pcp.corr_mat_resample_or_decimate(
            self.data, self.stats, freq)
        self.stats.processing_bulk += [
            f'Resampled time axis. New sampling rate: {freq}Hz']
        return self

    def smooth(
        self, wsize: int, wtype: str = 'flat',
            axis: int = 1) -> np.ndarray:
        """
        Smoothes the correlation matrix with a given window function of the
        given width along the given axis. This method is based on the
        convolution of a scaled window with the signal. Each row/col
        (i.e. depending on the selected ``axis``) is "prepared" by introducing
        reflected copies of it (with the window size) in both ends so that
        transient parts are minimized in the beginning and end part of the
        resulting array.

        :type wsize: int
        :param wsize: Window size
        :type wtype: string
        :param wtype: Window type. It can be one of:
            ['flat', 'hanning', 'hamming', 'bartlett', 'blackman'] defaults to
            'flat'
        :type axis: int
        :param axis: Axis along with apply the filter. O: smooth along
            correlation lag time axis 1: smooth along time axis
        :rtype: :class:`~numpy.ndarray`
        :return: Filtered matrix

        ..note:: This action is performed **in-place**. If you want to keep
            the original data use
            :func:`~seismic.correlate.stream.CorrelationBulk.copy()`
        """
        self.data = pcp.corr_mat_smooth(self.data, wsize, wtype, axis)
        self.stats.processing_bulk += [
            f'Smoothed. wsize: {wsize}, wtype: {wtype}, axis: {axis}']
        return self

    def stretch(
        self, ref_trc: np.ndarray = None, tw: List[np.ndarray] = None,
        stretch_range: float = 0.1, stretch_steps: int = 101,
        sides: str = 'both', return_sim_mat: bool = False,
        ref_tr_trim: Optional[Tuple[float, float]] = None,
            ref_tr_stats=None, processing: Optional[dict] = None) -> DV:
        """
        Compute the velocity change with the stretching method
        (see Sens-Schönfelder and Wegler, 2006).

        :param ref_trc: Reference trace(s) to use for the computatio,
            defaults to None. Will extract a single trace if = None.
        :type ref_trc: np.ndarray, optional
        :param tw: Lapse Time window to use for the computation,
            defaults to None
        :type tw: List[np.ndarray], optional
        :param stretch_range: Maximum stretch value to test, defaults to 0.1
        :type stretch_range: float, optional
        :param stretch_steps: Number of stretch steps, defaults to 101
        :type stretch_steps: int, optional
        :param sides: Which sides to use. Can be 'left', 'right' (or 'single'),
            or 'both'. Defaults to 'both'
        :type sides: str, optional
        :param return_sim_mat: Return the similarity matrix, defaults to False
        :type return_sim_mat: bool, optional
        :param processing: dictionary holding processing information.
        :type processing: dict
        :return: The velocity change as :class:`~seismic.monitor.dv.DV` object.
        :rtype: DV
        """
        if ref_trc is None:
            ref_trc = self.ref_trc
        dv_dict = pcp.corr_mat_stretch(
            self.data, self.stats, ref_trc, tw, stretch_range, stretch_steps,
            sides, return_sim_mat, ref_tr_trim, ref_tr_stats)
        if not return_sim_mat:
            dv_dict['sim_mat'] = np.array([])
        return DV(**dv_dict, dv_processing=processing)

    def save(self, path: str):
        """
        Save the object to a numpy binary format (**.npz**)

        :param path: Output path
        :type path: str
        """
        kwargs = m3ut.save_header_to_np_array(self.stats)
        np.savez_compressed(
            path, data=self.data, **kwargs)

    def slice(
        self, starttime: UTCDateTime, endtime: UTCDateTime,
            include_partial: bool = True):
        """
        return a subset of the current CorrelationBulk with data inside
        the requested time window.

        :param starttime: Earliest Starttime
        :type starttime: UTCDateTime
        :param endtime: Latest endtime
        :type endtime: UTCDateTime
        :param include_partial: Include time window if it's only
            partially covered, defaults to True
        :type include_partial: bool, optional
        :return: Another CorrBulk object
        :rtype: CorrBulk
        """
        ii = self._find_slice_index(starttime, endtime, include_partial)
        data = self.data[ii, :]
        stats = deepcopy(self.stats)
        for key, value in stats.items():
            try:
                if isinstance(value, list) and key != 'processing_bulk':
                    stats[key] = [v for jj, v in zip(ii, value) if jj]
                elif isinstance(value, np.ndarray):
                    stats[key] = value[ii]
            except AttributeError:
                continue
                # Those will change automatically
        return CorrBulk(data, stats)

    def taper(self, width: float):
        """
        Taper the data.

        :param width: width to be tapered in seconds (per side)
        :type width: float

        ..note:: This action is performed **in-place**. If you want to keep
            the original data use
            :func:`~seismic.correlate.stream.CorrelationBulk.copy()`
        """
        self.data = pcp.corr_mat_taper(self.data, self.stats, width)
        proc = [f'tapered: width={width}s']
        self.stats.processing_bulk += proc
        return self

    def taper_center(self, width: float, slope_frac: float = 0.05):
        """
        Taper the central part of a correlation matrix.

        Due to electromagnetic cross-talk, signal processing or other effects
        the correlaton matrices are often contaminated around the zero lag
        time. This function tapers (multiples by zero) the central part of
        width `width`. To avoid problems with interpolation and filtering later
        on this is done with cosine taper.

        :param width: width of the central window to be tapered in seconds
            (**total length i.e., not per side**).
        :type width: float
        :param slope_frac: fraction of `width` used for soothing of edges,
            defaults to 0.05
        :type slope_frac: float, optional
        :return: self
        :rtype: CorrBulk

        ..note:: This action is performed **in-place**. If you want to keep
            the original data use
            :func:`~seismic.correlate.stream.CorrelationBulk.copy()`
        """
        self.data = pcp.corr_mat_taper_center(
            self.data, self.stats, width, slope_frac=slope_frac)
        proc = [f'tapered-centre: width={width}s, slope_frac={slope_frac}']
        self.stats.processing_bulk += proc
        return self

    def trim(self, starttime: float, endtime: float):
        """

        Trim the correlation matrix to the period from `starttime` to
        `endtime` given in seconds from the zero position, so both can be
        positive and negative.

        :type starttime: float
        :param starttime: start time in seconds with respect to the zero
            position
        :type endtime: float
        :param order: end time in seconds with respect to the zero position
        :return: self

        ..note:: This action is performed **in-place**. If you want to keep
            the original data use
            :func:`~seismic.correlate.stream.CorrelationBulk.copy()`
        """
        self.data, self.stats = corr_mat_trim(
            self.data, self.stats, starttime, endtime)
        proc = ['trim: %s, %s' % (str(starttime), str(endtime))]
        self.stats.processing_bulk += proc
        return self

    def wfc(
        self, ref_trc: np.ndarray, time_window: np.ndarray, sides: str,
        tw_start: float, tw_len: float, freq_min: float, freq_max: float,
            remove_nans: bool = True) -> WFC:
        """
        Computes the waveform coherency (**WFC**) between the given reference
        correlation(s) and correlation matrix.
        If several references are given, it will loop over these

        See Steinmann, et. al. (2021) for details.

        :param refcorr: 1 or 2D reference Correlation Trace extracted from the
            correlation data.
            If 2D, it will be interpreted as one refcorr trace per row.
        :type refcorr: np.ndarray
        :param tw: Lag time window to use for the computation
        :type tw: np.ndarray
        :param sides: Which sides to use. Can be `both`, `right`, `left`,
            or `single`.
        :type sides: str
        :param tw_start: Time window start in seconds lag time.
        :type tw_start: float
        :param tw_len: Length of the Lapse time window in seconds.
        :type tw_len: float
        :param freq_min: Highpass frequency used for the computed values. (Hz)
        :type freq_min: float
        :param freq_max: Lowpass frequency used for the computed values. (Hz)
        :type freq_max: float
        :param remove_nans: Remove nans from CorrMatrix, defaults to True
        :return: A dictionary with one correlation array for each reference
            trace. The keys are using the syntax `reftr_%n`.
        :rtype: dict
        """
        wfc_dict = wfc_multi_reftr(
            self.data, ref_trc, time_window, sides, remove_nans)
        stats = deepcopy(self.stats)
        stats['tw_start'] = tw_start
        stats['tw_len'] = tw_len
        stats['freq_min'] = freq_min
        stats['freq_max'] = freq_max
        wfc = WFC(wfc_dict, stats)
        return wfc

    def _find_slice_index(
        self, starttime: UTCDateTime, endtime: UTCDateTime,
            include_partial: bool) -> np.ndarray:
        """
        Find the indices of the correlations in the requested time window.

        :param starttime: start of the time window
        :type starttime: UTCDateTime
        :param endtime: end of the time window
        :type endtime: UTCDateTime
        :param include_partial: include corrs that are only partially covered
        :type include_partial: bool
        :return: An Array containing the boolean indices
        :rtype: np.ndarray[bool]
        """
        if endtime <= starttime:
            raise ValueError('End has to be after start!')
        if include_partial:
            ii = np.logical_and(
                np.array(self.stats.corr_end) >= starttime,
                np.array(self.stats.corr_start) <= endtime)
        else:
            ii = np.logical_and(
                np.array(self.stats.corr_start) >= starttime,
                np.array(self.stats.corr_end) <= endtime)
        ii = np.squeeze(ii)
        if not len(np.nonzero(ii)[0]):
            warnings.warn(
                'No slices found in the requested time. Returning empty arr.')
        return ii


def read_corr_bulk(path: str) -> CorrBulk:
    """
    Reads a CorrBulk object from an **.npz** file.

    :param path: Path to file
    :type path: str
    :return: the corresponding and converted CorrBulk object
    :rtype: CorrBulk
    """
    loaded = np.load(path)
    stats = m3ut.load_header_from_np_array(loaded)
    return CorrBulk(loaded['data'], stats=stats)


class CorrStream(Stream):
    """
    Baseclass to hold correlation traces. Basically just a list of the
    correlation traces.
    """
    def __init__(self, traces: list = None):
        self.traces = []
        if isinstance(traces, CorrTrace):
            traces = [traces]
        if traces:
            for tr in traces:
                if not isinstance(tr, CorrTrace):
                    raise TypeError(
                        'Traces have to be of type'
                        ':class:`~seismic.correlate.correlate.CorrTrace`.')
                self.traces.append(tr)

    def __str__(self, extended=False) -> str:
        """
        Return short summary string of the current stream.

        It will contain the number of Traces in the Stream and the return value
        of each Trace's :meth:`~obspy.core.trace.Trace.__str__` method.

        :type extended: bool, optional
        :param extended: This method will show only 20 traces by default.
            Enable this option to show all entries.

        .. rubric:: Example

        >>> stream = Stream([Trace(), Trace()])
        >>> print(stream)  # doctest: +ELLIPSIS
        2 Trace(s) in Stream:
        ...
        """
        # get longest id
        if self.traces:
            id_length = self and max(len(tr.id) for tr in self) or 0
        else:
            id_length = 0
        out = str(len(self.traces)) + ' Correlation(s) in Stream:\n'
        if len(self.traces) <= 20 or extended is True:
            out = out + "\n".join([_i.__str__(id_length) for _i in self])
        else:
            out = out + "\n" + self.traces[0].__str__() + "\n" + \
                '...\n(%i other correlations)\n...\n' % (len(self.traces) - 2)\
                + self.traces[-1].__str__() + '\n\n[Use "print(' + \
                'Stream.__str__(extended=True))" to print all correlaitons]'
        return out

<<<<<<< HEAD
=======
    def stack(
        self, weight: str = 'by_length', starttime: UTCDateTime = None,
        endtime: UTCDateTime = None, stack_len: int or str = 0,
            regard_location=True):
        """
        Average the data of all traces in the given time windows.
        Will only stack data from the same network/channel/station combination.
        Location codes will only optionally be regarded.

        :param starttime: starttime of the stacking time windows. If None, the
            earliest available is chosen, defaults to None.
        :type starttime: UTCDateTime, optional
        :param endtime: endtime of the stacking time windows. If None, the
            latest available is chosen, defaults to None
        :type endtime: UTCDateTime, optional
        :param stack_len: Length of one stack. Is either a value in seconds,
            the special option "daily" (creates 24h stacks that always start at
            midnight), or 0 for a single stack over the whole time period,
            defaults to 0.
        :type stack_len: intorstr, optional
        :param regard_location: Don't stack correlations with varying location
            code combinations, defaults to True.
        :type regard_location: bool, optional
        :return: A stream holding the stacks.
        :rtype: :class`~seismic.correlate.stream.CorrStream`
        """

        # Seperate if there are different stations channel and or locations
        # involved
        if stack_len == 0:
            return stack_st_by_group(self, regard_location, weight)

        # else
        self.sort(keys=['corr_start'])
        if not starttime:
            starttime = self[0].stats.corr_start
        if not endtime:
            endtime = self[-1].stats.corr_end
        outst = CorrStream()
        if stack_len == 'daily':
            starttime = UTCDateTime(
                year=starttime.year, julday=starttime.julday)
            stack_len = 3600*24
        for st in self.slide(
                stack_len, stack_len, include_partially_selected=True,
                starttime=starttime, endtime=endtime):
            outst.extend(stack_st_by_group(st, regard_location, weight))
        return outst

    def slide(
        self, window_length: float, step: float,
        include_partially_selected: bool = True,
            starttime: UTCDateTime = None, endtime: UTCDateTime = None):
        """
        Generator yielding correlations that are inside of each requested time
        window and inside of this stream.

        Please keep in mind that it only returns a new view of the original
        data. Any modifications are applied to the original data as well. If
        you don't want this you have to create a copy of the yielded
        windows. Also be aware that if you modify the original data and you
        have overlapping windows, all following windows are affected as well.

        Not all yielded windows must have the same number of traces. The
        algorithm will determine the maximal temporal extents by analysing
        all Traces and then creates windows based on these times.


        :param window_length: The length of the requested time window in
            seconds. Note that the window length has to correspond at least to
            the length of the longest correlation window (i.e., the length of
            the correlated waveforms). This is because the correlations cannot
            be sliced.
        :type window_length: float
        :param step: The step between the start times of two successive
            windows in seconds. Has to be greater than 0
        :type step: float
        :param include_partially_selected: If set to ``True``, also the half
            selected time window **before** the requested time will be attached
            Given the following stream containing 6 correlations, "|" are the
            correlation starts and ends, "A" is the requested starttime and "B"
            the corresponding endtime::

                |         |A        |         |       B |         |
                1         2         3         4         5         6

            ``include_partially_selected=True`` will select samples 2-4,
            ``include_partially_selected=False`` will select samples 3-4 only.
            Defaults to True.
        :type include_partially_selected: bool, optional
        :param starttime: Start the sequence at this time instead of the
            earliest available starttime.
        :type starttime: UTCDateTime
        :param endtime: Start the sequence at this time instead of the
            latest available endtime.
        :type endtime: UTCDateTime
        """
        if not starttime:
            starttime = min(tr.stats.corr_start for tr in self)
        if not endtime:
            endtime = max(tr.stats.corr_end for tr in self)

        if window_length < max(
                tr.stats.corr_end-tr.stats.corr_start for tr in self):
            raise ValueError(
                'The length of the requested time window has to be larger or'
                'equal than the actual correlation length of one window.'
                'i.e., correlations can not be sliced, only selected.')

        if step <= 0:
            raise ValueError('Step has to be larger than 0.')

        windows = np.arange(
            starttime.timestamp, endtime.timestamp, step)

        if len(windows) < 1:
            return

        for start in windows:
            start = UTCDateTime(start)
            stop = start + window_length
            temp = self.select_corr_time(
                start, stop,
                include_partially_selected=include_partially_selected)
            # It might happen that there is a time frame where there are no
            # windows, e.g. two traces separated by a large gap.
            if not temp:
                continue
            yield temp

    def select_corr_time(
        self, starttime: UTCDateTime, endtime: UTCDateTime,
            include_partially_selected: bool = True):
        """
        Selects correlations that are inside of the requested time window.

        :param starttime: Requested start
        :type starttime: UTCDateTime
        :param endtime: Requested end
        :type endtime: UTCDateTime
        :param include_partially_selected: If set to ``True``, also the half
            selected time window **before** the requested time will be attached
            Given the following stream containing 6 correlations, "|" are the
            correlation starts and ends, "A" is the requested starttime and "B"
            the corresponding endtime::

                |         |A        |         |       B |         |
                1         2         3         4         5         6

            ``include_partially_selected=True`` will select samples 2-4,
            ``include_partially_selected=False`` will select samples 3-4 only.
            Defaults to True
        :type include_partially_selected: bool, optional
        :return: Correlation Stream holding all selected traces
        :rtype: CorrStream
        """
        self.sort(keys=['corr_start'])
        outst = CorrStream()
        # the 2 seconds difference are to avoid accidental smoothing
        if include_partially_selected:
            for tr in self:
                if (tr.stats.corr_end > starttime
                    and tr.stats.corr_end < endtime) \
                        or tr.stats.corr_end == endtime:
                    outst.append(tr)
            return outst
        # else
        for tr in self:
            if tr.stats.corr_start >= starttime \
                    and tr.stats.corr_end <= endtime:
                outst.append(tr)
        return outst

>>>>>>> 676b31a7
    def create_corr_bulk(
        self, network: str = None, station: str = None, channel: str = None,
        location: str = None, times: Tuple[UTCDateTime, UTCDateTime] = None,
            inplace=True) -> CorrBulk:
        """
        Creates a CorrelationBulk object, which offers additional options for
        faster postprocessing.

        :param network: Select only this network, defaults to None
        :type network: str, optional
        :param station: Take data from this station, defaults to None
        :type station: str, optional
        :param channel: Take data from this channel. If None all channels will
            be retained, defaults to None
        :type channel: str, optional
        :param location: Take data from only this location. Else various
            locations can be processed together, defaults to None
        :type location: str, optional
        :param times: Only take data from this time window, defaults to None
        :type times: Tuple[UTCDateTime, UTCDateTime], optional
        :param inplace: The original data will be deleted to save memory,
            defaults to True.
        :type inplace: bool, optional
        :return: The CorrelationBulk object
        :rtype: CorrBulk

        .. note:: This function will check whether the metadata of the input
            stream is identical, so that correlations from different stations,
            components, or differently processed data cannot be mixed.
        """
        st = self.select(network, station, location, channel)
        if times:
            st = st.select_corr_time(times[0], times[1])
        A = np.empty((st.count(), st[0].stats.npts))
        statlist = []
        # Double check sampling rate
        sr = st[0].stats.sampling_rate
        mask = []
        for ii, tr in enumerate(st):
            if tr.stats.sampling_rate != sr:
                warnings.warn('Sampling rate differs. Trace is skipped.')
                mask.append(ii)
                continue
            A[ii] = tr.data
            if inplace:
                del tr.data
            statlist.append(tr.stats)
        # Apply mask for skipped data
        A = np.delete(A, mask, 0)

        if channel is None or '*' in channel or '?' in channel:
            stats = convert_statlist_to_bulk_stats(
                statlist, varying_channel=True)
        else:
            stats = convert_statlist_to_bulk_stats(statlist)
        return CorrBulk(A, stats)

    def plot(
        self, sort_by: str = 'corr_start',
        timelimits: Tuple[float, float] = None,
        ylimits: Tuple[float, float] = None, scalingfactor: float = None,
        ax: plt.Axes = None, linewidth: float = 0.25,
        outputfile: str = None, title: str = None, type: str = 'heatmap',
            cmap: str = 'inferno', vmin: float = None, vmax: float = None,
            **kwargs):
        """
        Creates a section plot of all correlations in this stream.
        kwargs will be passed to
        :func:`~seismic.plot.plot_correlation.plot_cst`

        :param sort_by: Which parameter to plot against. Can be either
            ``corr_start`` or ``distance``, defaults to 'corr_start'.
        :type sort_by: str, optional
        :param timelimits: xlimits (lag time) in seconds, defaults to None
        :type timelimits: Tuple[float, float], optional
        :param ylimits: limits for Y-axis (either a :class:`datetime.datetime`
            or float in km (if plotted against distance)), defaults to None.
        :type ylimits: Tuple[float, float], optional
        :param scalingfactor: Which factor to scale the Correlations with. Play
            around with this if you want to make amplitudes bigger or smaller,
            defaults to None (automatically chosen).
        :type scalingfactor: float, optional
        :param ax: Plot in existing axes? Defaults to None
        :type ax: plt.Axes, optional
        :param linewidth: Width of the lines to plot, defaults to 0.25
        :type linewidth: float, optional
        :param outputfile: Save the plot? defaults to None
        :type outputfile: str, optional
        :param title: Title of the plot, defaults to None
        :type title: str, optional
        :param type: Type of plot. Either `'heatmap'` for a heat plot or
            `'section'` for a wiggle type plot. Defaults to heatmap.
        :type title: str, optional
        :param cmap: Decides about colormap if type == 'heatmap'.
        Defaults to 'inferno'.
        :type cmap: str, optional

        .. note:: If you would like to plot a subset of this stream, use
            :func:`~seismic.correlate.stream.CorrStream.select`.
        """
        if self.count() == 1:
            return self[0].plot(tlim=timelimits)
        ax = plot_cst(
            self, sort_by=sort_by, timelimits=timelimits, ylimits=ylimits,
            scalingfactor=scalingfactor, ax=ax, linewidth=linewidth,
            outputfile=outputfile, title=title, type=type, cmap=cmap,
            vmin=vmin, vmax=vmax, **kwargs)
        return ax

    def pop_at_utcs(self, utcs: npt.NDArray[UTCDateTime]):
        """
        Remove Correlations that contain any time given in ``utcs``.

        :param utcs: Array Containing UTC times that should be filtered.
            If UTC is between any of corr_start and corr_end, the corresponding
            CorrTrace will be removed from the stream.
        :type utcs: npt.ArrayLike[UTCDateTime]
        :return: filtered CorrStream
        :rtype: CorrStream
        """
        cst_filt = CorrStream()
        for ctr in self:
            if not np.any(np.all(
                [utcs > ctr.stats.corr_start, utcs < ctr.stats.corr_end],
                    axis=0)):
                cst_filt.append(ctr)
        return cst_filt

    def select_corr_time(
        self, starttime: UTCDateTime, endtime: UTCDateTime,
            include_partially_selected: bool = True):
        """
        Selects correlations that are inside of the requested time window.

        :param starttime: Requested start
        :type starttime: UTCDateTime
        :param endtime: Requested end
        :type endtime: UTCDateTime
        :param include_partially_selected: If set to ``True``, also the half
            selected time window **before** the requested time will be attached
            Given the following stream containing 6 correlations, "|" are the
            correlation starts and ends, "A" is the requested starttime and "B"
            the corresponding endtime::

                |         |A        |         |       B |         |
                1         2         3         4         5         6

            ``include_partially_selected=True`` will select samples 2-4,
            ``include_partially_selected=False`` will select samples 3-4 only.
            Defaults to True
        :type include_partially_selected: bool, optional
        :return: Correlation Stream holding all selected traces
        :rtype: CorrStream
        """
        self.sort(keys=['corr_start'])
        outst = CorrStream()
        # the 2 seconds difference are to avoid accidental smoothing
        if include_partially_selected:
            for tr in self:
                if (tr.stats.corr_end > starttime
                    and tr.stats.corr_end < endtime) \
                        or tr.stats.corr_end == endtime:
                    outst.append(tr)
            return outst
        # else
        for tr in self:
            if tr.stats.corr_start >= starttime \
                    and tr.stats.corr_end <= endtime:
                outst.append(tr)
        return outst

    def slide(
        self, window_length: float, step: float,
        include_partially_selected: bool = True,
            starttime: UTCDateTime = None, endtime: UTCDateTime = None):
        """
        Generator yielding correlations that are inside of each requested time
        window and inside of this stream.

        Please keep in mind that it only returns a new view of the original
        data. Any modifications are applied to the original data as well. If
        you don't want this you have to create a copy of the yielded
        windows. Also be aware that if you modify the original data and you
        have overlapping windows, all following windows are affected as well.

        Not all yielded windows must have the same number of traces. The
        algorithm will determine the maximal temporal extents by analysing
        all Traces and then creates windows based on these times.


        :param window_length: The length of the requested time window in
            seconds. Note that the window length has to correspond at least to
            the length of the longest correlation window (i.e., the length of
            the correlated waveforms). This is because the correlations cannot
            be sliced.
        :type window_length: float
        :param step: The step between the start times of two successive
            windows in seconds. Has to be greater than 0
        :type step: float
        :param include_partially_selected: If set to ``True``, also the half
            selected time window **before** the requested time will be attached
            Given the following stream containing 6 correlations, "|" are the
            correlation starts and ends, "A" is the requested starttime and "B"
            the corresponding endtime::

                |         |A        |         |       B |         |
                1         2         3         4         5         6

            ``include_partially_selected=True`` will select samples 2-4,
            ``include_partially_selected=False`` will select samples 3-4 only.
            Defaults to True.
        :type include_partially_selected: bool, optional
        :param starttime: Start the sequence at this time instead of the
            earliest available starttime.
        :type starttime: UTCDateTime
        :param endtime: Start the sequence at this time instead of the
            latest available endtime.
        :type endtime: UTCDateTime
        """
        if starttime is None:
            starttime = min(tr.stats.corr_start for tr in self)
        if endtime is None:
            endtime = max(tr.stats.corr_end for tr in self)

        if window_length < max(
                tr.stats.corr_end-tr.stats.corr_start for tr in self):
            raise ValueError(
                'The length of the requested time window has to be larger or'
                'equal than the actual correlation length of one window.'
                'i.e., correlations can not be sliced, only selected.')

        if step <= 0:
            raise ValueError('Step has to be larger than 0.')

        windows = np.arange(
            starttime.timestamp, endtime.timestamp, step)

        if len(windows) < 1:
            return

        for start in windows:
            start = UTCDateTime(start)
            stop = start + window_length
            temp = self.select_corr_time(
                start, stop,
                include_partially_selected=include_partially_selected)
            # It might happen that there is a time frame where there are no
            # windows, e.g. two traces separated by a large gap.
            if not temp:
                continue
            yield temp

    def stack(
        self, weight: str = 'by_length', starttime: UTCDateTime = None,
        endtime: UTCDateTime = None, stack_len: int | str = 0,
            regard_location=True):
        """
        Average the data of all traces in the given time windows.
        Will only stack data from the same network/channel/station combination.
        Location codes will only optionally be regarded.

        :param starttime: starttime of the stacking time windows. If None, the
            earliest available is chosen, defaults to None.
        :type starttime: UTCDateTime, optional
        :param endtime: endtime of the stacking time windows. If None, the
            latest available is chosen, defaults to None
        :type endtime: UTCDateTime, optional
        :param stack_len: Length of one stack. Is either a value in seconds,
            the special option "daily" (creates 24h stacks that always start at
            midnight), or 0 for a single stack over the whole time period,
            defaults to 0.
        :type stack_len: intorstr, optional
        :param regard_location: Don't stack correlations with varying location
            code combinations, defaults to True.
        :type regard_location: bool, optional
        :return: A stream holding the stacks.
        :rtype: :class`~seismic.correlate.stream.CorrStream`
        """

        # Seperate if there are different stations channel and or locations
        # involved
        if stack_len == 0:
            return stack_st_by_group(self, regard_location, weight)

        # else
        self.sort(keys=['corr_start'])
        if not starttime:
            starttime = self[0].stats.corr_start
        if not endtime:
            endtime = self[-1].stats.corr_end
        outst = CorrStream()
        if stack_len == 'daily':
            starttime = UTCDateTime(
                year=starttime.year, julday=starttime.julday)
            stack_len = 3600*24
        for st in self.slide(
                stack_len, stack_len, include_partially_selected=True,
                starttime=starttime, endtime=endtime):
            outst.extend(stack_st_by_group(st, regard_location, weight))
        return outst

    def _to_matrix(
        self, network: str = None, station: str = None, channel: str = None,
        location: str = None,
        times: Tuple[UTCDateTime, UTCDateTime] = None) -> Tuple[
            np.ndarray, Iterator[Stats]]:
        """
        Creates a numpy array from the data in the
        :class:`~seismic.correlate.stream.Stream` object. Also returns a list
        of the Stats objects. The positional arguments are filter arguments.

        :param st: Input Stream
        :type st: CorrStream
        :return: both a numpy array (i.e., matrix) and a list of the stats
        :rtype: Tuple[np.ndarray, Iterator[Stats]]
        """
        st = self.select(network, station, location, channel)
        if times:
            st = st.select_corr_time(times[0], times[1])

        st.sort(keys=['corr_start'])
        A = np.empty((st.count(), st[0].stats.npts))
        stats = []
        for ii, tr in enumerate(st):
            A[ii] = tr.data
            stats.append(tr.stats)
        return A, stats


class CorrTrace(Trace):
    """
    Baseclass to hold correlation data. Derived from the class
    :class:`~obspy.core.trace.Trace`.
    """
    def __init__(
        self, data: np.ndarray, header1: Stats = None,
        header2: Stats = None, inv: Inventory = None,
        start_lag: float = None, end_lag: float = None,
            _header: dict = None):
        """
        Initialise the correlation trace. Is done by combining the stats of the
        two :class:`~obspy.core.trace.Trace` objects' headers. If said headers
        do not contain Station information (i.e., coordinates), an
        :class:`~obspy.core.inventory.Inventory` with information about both
        stations should be provided as well.

        :param data: The correlation data
        :type data: np.ndarray
        :param header1: header of the first trace, defaults to None
        :type header1: Stats, optional
        :param header2: header of the second trace, defaults to None
        :type header2: Stats, optional
        :param inv: Inventory object for the stations, defaults to None
        :type inv: Inventory, optional
        :param start_lag: The lag of the first sample of the correlation given
            in seconds.
        :type start_lag: float
        :param end_lag: The lag of the last sample of the correlation
            in seconds.
        :type end_lag: float
        :param _header: Already combined header, used when reading correlations
            from a file, defaults to None
        :type _header: dict, optional
        """
        if _header:
            header = CorrStats(_header)
        elif not header1 and not header2:
            header = CorrStats()
            if start_lag:
                header['start_lag'] = start_lag
        else:
            header, data = alphabetical_correlation(
                header1, header2, start_lag, end_lag, data, inv)

        super(CorrTrace, self).__init__(data=data)
        self.stats = header
        self.stats['npts'] = len(data)

    def __str__(self, id_length: int = None) -> str:
        """
        Return short summary string of the current trace.

        :rtype: str
        :return: Short summary string of the current trace containing the SEED
            identifier, start time, end time, sampling rate and number of
            points of the current trace.

        .. rubric:: Example

        >>> tr = Trace(header={'station':'FUR', 'network':'GR'})
        >>> str(tr)  # doctest: +ELLIPSIS
        'GR.FUR.. | 1970-01-01T00:00:00.000000Z - ... | 1.0 Hz, 0 samples'
        """
        # set fixed id width
        if id_length:
            out = "%%-%ds" % (id_length)
            trace_id = out % self.id
        else:
            trace_id = "%s" % self.id
        out = ''
        # output depending on delta or sampling rate bigger than one
        if self.stats.sampling_rate < 0.1:
            if hasattr(self.stats, 'preview') and self.stats.preview:
                out = out + ' | '\
                    "%(corr_start)s - %(corr_end)s | " + \
                    "%(delta).1f s, %(npts)d samples [preview]"
            else:
                out = out + ' | '\
                    "%(corr_start)s - %(corr_end)s | " + \
                    "%(delta).1f s, %(npts)d samples"
        else:
            if hasattr(self.stats, 'preview') and self.stats.preview:
                out = out + ' | '\
                    "%(corr_start)s - %(corr_end)s | " + \
                    "%(sampling_rate).1f Hz, %(npts)d samples [preview]"
            else:
                out = out + ' | '\
                    "%(corr_start)s - %(corr_end)s | " + \
                    "%(sampling_rate).1f Hz, %(npts)d samples"
        # check for masked array
        if np.ma.count_masked(self.data):
            out += ' (masked)'
        return trace_id + out % (self.stats)

    def plot(
        self, tlim: Tuple[float, float] = None, ax: plt.Axes = None,
            outputdir: str = None, clean: bool = False) -> plt.Axes:
        """
        Plots thios CorrelationTrace.

        :param tlim: Limits for the lapse axis in seconds, defaults to None
        :type tlim: Tuple[float, float], optional
        :param ax: Plot in existing axes, defaults to None
        :type ax: plt.Axes, optional
        :param outputdir: Save this plot? Defaults to None
        :type outputdir: str, optional
        :param clean: Make a clean plot without labels & axes,
            defaults to False.
        :type clean: bool, optional
        """
        return plot_ctr(self, tlim, ax, outputdir, clean)

    def times(self) -> np.ndarray:
        """
        Convenience Function that returns an array holding the lag times of the
        correlation.

        :return: Array with lag times
        :rtype: np.ndarray
        """
        # this way there won't be problems with numerical errors for small
        # delta
        return np.arange(self.stats.npts)*self.stats.delta\
            + self.stats.start_lag


def alphabetical_correlation(
    header1: Stats, header2: Stats, start_lag: float, end_lag: float,
        data: np.ndarray, inv: Inventory) -> Tuple[CorrStats, np.ndarray]:
    """
    Make sure that Correlations are always created in alphabetical order,
    so that we won't have both a correlation for AB-CD and CD-AB.
    If the correlation was computed in the wrong order, the corr-data will be
    flipped along the t-axis.

    :param header1: Header of the first trace.
    :type header1: Stats
    :param header2: Header of the second trace
    :type header2: Stats
    :param start_lag: start lag in s
    :type start_lag: float
    :param end_lag: end lag in s
    :type end_lag: float
    :param data: The computed cross-correlation for header1-header2
    :type data: np.ndarray
    :param inv: The inventory holding the station coordinates. Only needed if
        coords aren't provided in stats.
    :type inv: Inventory
    :return: the header for the CorrTrace and the data
        (will also be modified in place)
    :rtype: Tuple[Stats, np.ndarray]
    """
    # make sure the order is correct
    # Will do that always alphabetically sorted
    sort1 = header1.network + header1.station + header1.channel
    sort2 = header2.network + header2.station + header2.channel
    sort = [sort1, sort2]
    sorted = sort.copy()
    sorted.sort()
    if sort != sorted:
        header = combine_stats(
            header2, header1, -end_lag,
            inv=inv)
        # reverse array and lag times
        data = np.flip(data)
    else:
        header = combine_stats(
            header1, header2, start_lag,
            inv=inv)
    return header, data


def combine_stats(
    stats1: Stats, stats2: Stats, start_lag: float,
        inv: Inventory = None) -> CorrStats:
    """ Combine the meta-information of two ObsPy Trace.Stats objects

    This function returns a ObsPy :class:`~obspy.core.trace.Stats` object
    obtained combining the two associated with the input Traces.
    Namely ``stats1`` and ``stats2``.

    The fields ['network','station','location','channel'] are combined in
    a ``-`` separated fashion to create a "pseudo" SEED like ``id``.

    For all the others fields, only "common" information are retained: This
    means that only keywords that exist in both dictionaries will be included
    in the resulting one.

    :type stats1: :class:`~obspy.core.trace.Stats`
    :param stats1: First Trace's stats
    :type stats2: :class:`~obspy.core.trace.Stats`
    :param stats2: Second Trace's stats
    :param start_lag: The lag of the first sample of the correlation given
        in seconds (usually negative).
    :type start_lag: float
    :type inv: :class:`~obspy.core.inventory.Inventory`, optional
    :param inv: Inventory containing the station coordinates. Only needed if
        station coordinates are not in Trace.Stats. Defaults to None.

    :rtype: :class:`~obspy.core.trace.Stats`
    :return: **stats**: combined Stats object
    """

    if not isinstance(stats1, Stats):
        raise TypeError("stats1 must be an obspy Stats object.")

    if not isinstance(stats2, Stats):
        raise TypeError("stats2 must be an obspy Stats object.")

    # We also have to remove these as they are obspy AttributeDicts as well
    stats1.pop('asdf', None)
    stats2.pop('asdf', None)

    tr1_keys = list(stats1.keys())
    tr2_keys = list(stats2.keys())

    stats = CorrStats()
    # actual correlation times
    stats['corr_start'] = max(stats1.starttime, stats2.starttime)
    stats['corr_end'] = min(stats1.endtime, stats2.endtime)

    # Adjust the information to create a new SEED like id
    keywords = ['network', 'station', 'location', 'channel']
    sac_keywords = ['sac']

    for key in keywords:
        if key in tr1_keys and key in tr2_keys:
            stats[key] = stats1[key] + '-' + stats2[key]

    for key in tr1_keys:
        if key not in keywords and key not in sac_keywords:
            if key in tr2_keys:
                if stats1[key] == stats2[key]:
                    # in the stats object there are read only objects
                    try:
                        stats[key] = stats1[key]
                    except (AttributeError, KeyError):
                        pass

    try:
        if ('stla' and 'stlo' and 'stel') in stats1:
            stats['stla'] = stats1.stla
            stats['stlo'] = stats1.stlo
            stats['stel'] = stats1.stel
            stats['evla'] = stats2.stla
            stats['evlo'] = stats2.stlo
            stats['evel'] = stats2.stel
        else:
            stats['stla'] = stats1.sac.stla
            stats['stlo'] = stats1.sac.stlo
            stats['stel'] = stats1.sac.stel
            stats['evla'] = stats2.sac.stla
            stats['evlo'] = stats2.sac.stlo
            stats['evel'] = stats2.sac.stel
            stats1.update(stats1['sac'])
            stats2.update(stats2['sac'])

        az, baz, dist = m3ut.trace_calc_az_baz_dist(stats1, stats2)

        stats['dist'] = dist / 1000
        stats['az'] = az
        stats['baz'] = baz
    except (AttributeError, KeyError):
        if inv:
            inv1 = inv.select(
                network=stats1.network, station=stats1.station)
            inv2 = inv.select(
                network=stats2.network, station=stats2.station)
            stats['stla'] = inv1[0][0].latitude
            stats['stlo'] = inv1[0][0].longitude
            stats['stel'] = inv1[0][0].elevation
            stats['evla'] = inv2[0][0].latitude
            stats['evlo'] = inv2[0][0].longitude
            stats['evel'] = inv2[0][0].elevation

            az, baz, dist = m3ut.inv_calc_az_baz_dist(inv1, inv2)

            stats['dist'] = dist / 1000
            stats['az'] = az
            stats['baz'] = baz
        else:
            warnings.warn("No station coordinates provided.")
    stats.pop('sac', None)
    stats.pop('response', None)
    stats['_format'] = 'hdf5'

    # note that those have to be adapted whenever several correlations are
    # stacked
    stats['start_lag'] = start_lag
    return stats


Compare_Str = "{network}.{station}.{channel}.{location}"
Compare_Str_No_Loc = "{network}.{station}.{channel}"


def compare_tr_id(tr0: Trace, tr1: Trace, regard_loc: bool = True) -> bool:
    """
    Check whether two traces are from the same channel, station, network, and,
    optionally, location. Useful for stacking

    :param tr0: first trace
    :type tr0: :class:`~obspy.core.trace.Trace`
    :param tr1: second trace
    :type tr1: :class:`~obspy.core.trace.Trace`
    :param regard_loc: Regard the location code or not
    :type regard_loc: bool
    :return: Bool whether the two are from the same (True) or not (False)
    :rtype: bool
    """
    if regard_loc:
        return Compare_Str.format(**tr0.stats) \
            == Compare_Str.format(**tr1.stats)
    else:
        return Compare_Str_No_Loc.format(**tr0.stats) \
            == Compare_Str_No_Loc.format(**tr1.stats)


def stack_st_by_group(st: Stream, regard_loc: bool, weight: str) -> CorrStream:
    """
    Stack all traces that belong to the same network, station, channel, and
    (optionally) location combination in the input stream.

    :param st: input Stream
    :type st: Stream
    :param regard_loc: Seperate data with different location code
    :type regard_loc: bool
    :return: :class:`~seismic.correlate.stream.CorrStream`
    :rtype: CorrStream
    """
    if regard_loc:
        key = "{network}.{station}.{channel}.{location}"
    else:
        key = "{network}.{station}.{channel}"
    stackdict = {}
    for tr in st:
        stackdict.setdefault(key.format(**tr.stats), CorrStream()).append(tr)
    stackst = CorrStream()
    for k in stackdict:
        stackst.append(stack_st(stackdict[k], weight))
    return stackst


def stack_st(st: CorrStream, weight: str, norm: bool = True) -> CorrTrace:
    """
    Returns an average of the data of all traces in the stream. Also adjusts
    the corr_start and corr_end parameters in the header.

    :param st: input Stream
    :type st: CorrStream
    :param weight: type of weigthing to use. Either `mean` or `by_length`
    :type weigth: str
    :param norm: Should the traces be normalised by their absolute maximum
        prior to stacking?
    :type norm: bool
    :return: Single trace with stacked data
    :rtype: CorrTrace
    """
    st.sort(keys=['corr_start'])
    stats = st[0].stats.copy()
    stats['corr_end'] = st[-1].stats['corr_end']
    st.sort(keys=['npts'])
    npts = st[-1].stats.npts
    stack = []
    dur = []  # duration of each trace
    for tr in st.select(npts=npts):
        stack.append(tr.data)
        dur.append(tr.stats.corr_end-tr.stats.corr_start)
    A = np.array(stack)
    if weight == 'mean' or weight == 'average':
        data = np.nanmean(A, axis=0)
        if norm:
            norm = np.nanmax(np.abs(data))
            data /= norm  # np.tile(np.atleast_2d(norm).T, (1, A.shape[1]))
        return CorrTrace(data, _header=stats)
    elif weight == 'by_length':
        # Weight by the length of each trace
        data = np.nansum((A.T*np.array(dur)).T, axis=0)/np.nansum(dur)
        if norm:
            norm = np.nanmax(np.abs(data))
            data /= norm  # np.tile(np.atleast_2d(norm).T, (1, A.shape[1]))
        return CorrTrace(data=data, _header=stats)


def convert_statlist_to_bulk_stats(
        statlist: List[CorrStats], varying_loc: bool = True,
        varying_channel: bool = False) -> CorrStats:
    """
    Converts a list of :class:`~seismic.correlate.stream.CorrTrace` stats
    objects to a single stats object that can be used for the creation of a
    :class:`~seismic.correlate.stream.CorrBulk` object

    :param statlist: list of Stats
    :type statlist: List[Stats]
    :param varying_loc: Set true if the location codes vary. Defaults to True.
    :type varying_loc: bool
    :param varying_loc: Set true if the channel codes vary (e.g., EHZ to BHZ),
        defaults to False.
    :type varying_loc: bool
    :raises ValueError: raised if data does not fit together
    :return: single Stats object
    :rtype: Stats
    """
    stats = statlist[0].copy()
    # can change from trace to trace
    mutables = ['corr_start', 'corr_end']

    # Should / have to be identical for each trace
    # Not 100% sure if start and end_lag should be on this list
    immutables = [
        'npts', 'sampling_rate', 'network', 'station', 'start_lag',
        'end_lag', 'stla', 'stlo', 'stel', 'evla', 'evlo', 'evel',
        'dist', 'az', 'baz']
    if varying_loc:
        mutables += ['location']
    else:
        immutables += ['location']
    if varying_channel:
        mutables += ['channel']
    else:
        immutables += ['channel']
    for key in mutables:
        stats[key] = []
    for trstat in statlist:
        for key in mutables:
            stats[key] += [trstat[key]]
        for key in immutables:
            try:
                if stats[key] != trstat[key]:
                    raise ValueError(
                        'The stream contains data with different properties. '
                        + f'The differing property is {key}. '
                        + f'With the values: {stats[key]} and {trstat[key]}. '
                        + f'For station {stats["network"]}.{stats["station"]}')
            except KeyError:
                warnings.warn(f'No information about {key} in header.')
    stats['ntrcs'] = len(statlist)
    return stats<|MERGE_RESOLUTION|>--- conflicted
+++ resolved
@@ -10,17 +10,9 @@
    Peter Makus (makus@gfz-potsdam.de)
 
 Created: Tuesday, 20th April 2021 04:19:35 pm
-<<<<<<< HEAD
-
 Last Modified: Monday, 6th March 2023 11:30:07 am
 '''
 from typing import Iterator, List, Tuple, Optional
-=======
-Last Modified: Friday, 10th February 2023 04:25:11 pm
-'''
-
-from typing import Iterator, List, Tuple
->>>>>>> 676b31a7
 from copy import deepcopy
 import warnings
 from matplotlib import pyplot as plt
@@ -859,182 +851,6 @@
                 'Stream.__str__(extended=True))" to print all correlaitons]'
         return out
 
-<<<<<<< HEAD
-=======
-    def stack(
-        self, weight: str = 'by_length', starttime: UTCDateTime = None,
-        endtime: UTCDateTime = None, stack_len: int or str = 0,
-            regard_location=True):
-        """
-        Average the data of all traces in the given time windows.
-        Will only stack data from the same network/channel/station combination.
-        Location codes will only optionally be regarded.
-
-        :param starttime: starttime of the stacking time windows. If None, the
-            earliest available is chosen, defaults to None.
-        :type starttime: UTCDateTime, optional
-        :param endtime: endtime of the stacking time windows. If None, the
-            latest available is chosen, defaults to None
-        :type endtime: UTCDateTime, optional
-        :param stack_len: Length of one stack. Is either a value in seconds,
-            the special option "daily" (creates 24h stacks that always start at
-            midnight), or 0 for a single stack over the whole time period,
-            defaults to 0.
-        :type stack_len: intorstr, optional
-        :param regard_location: Don't stack correlations with varying location
-            code combinations, defaults to True.
-        :type regard_location: bool, optional
-        :return: A stream holding the stacks.
-        :rtype: :class`~seismic.correlate.stream.CorrStream`
-        """
-
-        # Seperate if there are different stations channel and or locations
-        # involved
-        if stack_len == 0:
-            return stack_st_by_group(self, regard_location, weight)
-
-        # else
-        self.sort(keys=['corr_start'])
-        if not starttime:
-            starttime = self[0].stats.corr_start
-        if not endtime:
-            endtime = self[-1].stats.corr_end
-        outst = CorrStream()
-        if stack_len == 'daily':
-            starttime = UTCDateTime(
-                year=starttime.year, julday=starttime.julday)
-            stack_len = 3600*24
-        for st in self.slide(
-                stack_len, stack_len, include_partially_selected=True,
-                starttime=starttime, endtime=endtime):
-            outst.extend(stack_st_by_group(st, regard_location, weight))
-        return outst
-
-    def slide(
-        self, window_length: float, step: float,
-        include_partially_selected: bool = True,
-            starttime: UTCDateTime = None, endtime: UTCDateTime = None):
-        """
-        Generator yielding correlations that are inside of each requested time
-        window and inside of this stream.
-
-        Please keep in mind that it only returns a new view of the original
-        data. Any modifications are applied to the original data as well. If
-        you don't want this you have to create a copy of the yielded
-        windows. Also be aware that if you modify the original data and you
-        have overlapping windows, all following windows are affected as well.
-
-        Not all yielded windows must have the same number of traces. The
-        algorithm will determine the maximal temporal extents by analysing
-        all Traces and then creates windows based on these times.
-
-
-        :param window_length: The length of the requested time window in
-            seconds. Note that the window length has to correspond at least to
-            the length of the longest correlation window (i.e., the length of
-            the correlated waveforms). This is because the correlations cannot
-            be sliced.
-        :type window_length: float
-        :param step: The step between the start times of two successive
-            windows in seconds. Has to be greater than 0
-        :type step: float
-        :param include_partially_selected: If set to ``True``, also the half
-            selected time window **before** the requested time will be attached
-            Given the following stream containing 6 correlations, "|" are the
-            correlation starts and ends, "A" is the requested starttime and "B"
-            the corresponding endtime::
-
-                |         |A        |         |       B |         |
-                1         2         3         4         5         6
-
-            ``include_partially_selected=True`` will select samples 2-4,
-            ``include_partially_selected=False`` will select samples 3-4 only.
-            Defaults to True.
-        :type include_partially_selected: bool, optional
-        :param starttime: Start the sequence at this time instead of the
-            earliest available starttime.
-        :type starttime: UTCDateTime
-        :param endtime: Start the sequence at this time instead of the
-            latest available endtime.
-        :type endtime: UTCDateTime
-        """
-        if not starttime:
-            starttime = min(tr.stats.corr_start for tr in self)
-        if not endtime:
-            endtime = max(tr.stats.corr_end for tr in self)
-
-        if window_length < max(
-                tr.stats.corr_end-tr.stats.corr_start for tr in self):
-            raise ValueError(
-                'The length of the requested time window has to be larger or'
-                'equal than the actual correlation length of one window.'
-                'i.e., correlations can not be sliced, only selected.')
-
-        if step <= 0:
-            raise ValueError('Step has to be larger than 0.')
-
-        windows = np.arange(
-            starttime.timestamp, endtime.timestamp, step)
-
-        if len(windows) < 1:
-            return
-
-        for start in windows:
-            start = UTCDateTime(start)
-            stop = start + window_length
-            temp = self.select_corr_time(
-                start, stop,
-                include_partially_selected=include_partially_selected)
-            # It might happen that there is a time frame where there are no
-            # windows, e.g. two traces separated by a large gap.
-            if not temp:
-                continue
-            yield temp
-
-    def select_corr_time(
-        self, starttime: UTCDateTime, endtime: UTCDateTime,
-            include_partially_selected: bool = True):
-        """
-        Selects correlations that are inside of the requested time window.
-
-        :param starttime: Requested start
-        :type starttime: UTCDateTime
-        :param endtime: Requested end
-        :type endtime: UTCDateTime
-        :param include_partially_selected: If set to ``True``, also the half
-            selected time window **before** the requested time will be attached
-            Given the following stream containing 6 correlations, "|" are the
-            correlation starts and ends, "A" is the requested starttime and "B"
-            the corresponding endtime::
-
-                |         |A        |         |       B |         |
-                1         2         3         4         5         6
-
-            ``include_partially_selected=True`` will select samples 2-4,
-            ``include_partially_selected=False`` will select samples 3-4 only.
-            Defaults to True
-        :type include_partially_selected: bool, optional
-        :return: Correlation Stream holding all selected traces
-        :rtype: CorrStream
-        """
-        self.sort(keys=['corr_start'])
-        outst = CorrStream()
-        # the 2 seconds difference are to avoid accidental smoothing
-        if include_partially_selected:
-            for tr in self:
-                if (tr.stats.corr_end > starttime
-                    and tr.stats.corr_end < endtime) \
-                        or tr.stats.corr_end == endtime:
-                    outst.append(tr)
-            return outst
-        # else
-        for tr in self:
-            if tr.stats.corr_start >= starttime \
-                    and tr.stats.corr_end <= endtime:
-                outst.append(tr)
-        return outst
-
->>>>>>> 676b31a7
     def create_corr_bulk(
         self, network: str = None, station: str = None, channel: str = None,
         location: str = None, times: Tuple[UTCDateTime, UTCDateTime] = None,
