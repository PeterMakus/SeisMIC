--- conflicted
+++ resolved
@@ -8,11 +8,8 @@
    Peter Makus (makus@gfz-potsdam.de)
 
 Created: Tuesday, 20th April 2021 04:19:35 pm
-<<<<<<< HEAD
+
 Last Modified: Thursday, 6th January 2022 01:38:10 pm
-=======
-Last Modified: Monday, 15th November 2021 01:32:49 pm
->>>>>>> 223d562b
 '''
 from typing import Iterator, List, Tuple
 from copy import deepcopy
