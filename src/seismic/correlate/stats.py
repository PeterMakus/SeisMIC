'''
:copyright:
    The SeisMIC development team (makus@gfz-potsdam.de).
:license:
   GNU Lesser General Public License, Version 3
   (https://www.gnu.org/copyleft/lesser.html)
:author:
   Peter Makus (makus@gfz-potsdam.de)

Created: Monday, 5th July 2021 02:44:13 pm
<<<<<<< HEAD
Last Modified: Thursday, 3rd November 2022 10:54:02 am
=======
Last Modified: Monday, 24th October 2022 09:49:28 am
>>>>>>> c4e512a7
'''
from obspy.core.util import AttribDict
from obspy import UTCDateTime


class CorrStats(AttribDict):
    """
    From Obspy, but with the difference that some items can be lists and that
    corr_start and corr_end are introduced, some other differences only for
    correlations.

    A container for additional header information of a ObsPy Trace object.

    A ``Stats`` object may contain all header information (also known as meta
    data) of a :class:`~seismic.correlate.stream.CorrTrace` object. Those
    headers may be accessed or modified either in the dictionary style or
    directly via a corresponding attribute. There are various default
    attributes which are required by every waveform import and export modules
    within ObsPy such as :mod:`obspy.io.mseed`.

    :type header: dict or :class:`~obspy.core.trace.Stats`, optional
    :param header: Dictionary containing meta information of a single
        :class:`~obspy.core.trace.Trace` object. Possible keywords are
        summarized in the following `Default Attributes`_ section.

    .. rubric:: Basic Usage

    >>> stats = CorrStats()
    >>> stats.network = 'BW'
    >>> print(stats['network'])
    BW
    >>> stats['station'] = 'MANZ'
    >>> print(stats.station)
    MANZ

    .. rubric:: _`Default Attributes`

    ``sampling_rate`` : float, optional
        Sampling rate in hertz (default value is 1.0).
    ``delta`` : float, optional
        Sample distance in seconds (default value is 1.0).
    ``calib`` : float, optional
        Calibration factor (default value is 1.0).
    ``npts`` : int, optional
        Number of sample points (default value is 0, which implies that no data
        is present).
    ``network`` : string, optional
        Network code (default is an empty string).
    ``location`` : string, optional
        Location code (default is an empty string).
    ``station`` : string, optional
        Station code (default is an empty string).
    ``channel`` : string, optional
        Channel code (default is an empty string).
    ``starttime`` : :class:`~obspy.core.utcdatetime.UTCDateTime`, optional
        Date and time of the first data sample used for correlation in UTC
        (default value is "1970-01-01T00:00:00.0Z").
    ``endtime`` : :class:`~obspy.core.utcdatetime.UTCDateTime`, optional
        Date and time of the last data sample used for correlation in UTC
        (default value is "1970-01-01T00:00:00.0Z").
    ``corr_start``: :class:`~obspy.core.utcdatetime.UTCDateTime`, optional
        Date and time of the first data sample used for correlation in UTC
        (default value is "1970-01-01T00:00:00.0Z").
    ``corr_end``: :class:`~obspy.core.utcdatetime.UTCDateTime`, optional
        Date and time of the last data sample used for correlation in UTC
        (default value is "1970-01-01T00:00:00.0Z").
    ``start_lag``: float, optional
        Lag of the first sample in seconds (usually negative)
    ``end_lag``: float, optional
        Lag of the last sample in seconds.

    .. rubric:: Notes

    (1) The attributes ``sampling_rate`` and ``delta`` are linked to each
        other. If one of the attributes is modified the other will be
        recalculated.

        >>> stats = Stats()
        >>> stats.sampling_rate
        1.0
        >>> stats.delta = 0.005
        >>> stats.sampling_rate
        200.0

    (2) The attributes ``start_lag``, ``npts``, ``sampling_rate`` and ``delta``
        are monitored and used to automatically calculate the ``end_lag``.

        >>> stats = Stats()
        >>> stats.npts = 61
        >>> stats.delta = 1.0
        >>> stats.start_lag = -30
        >>> stats.end_lag
        30
        >>> stats.delta = 0.5
        >>> stats.end_lag
        0

    (3) The attribute ``endtime``, ``end_lag``, and ``starttime`` are
        read only and cannot be modified. ``starttime`` and ``endtime`` are
        just simply aliases of ``corr_start`` and ``corr_end``.

        >>> stats = Stats()
        >>> stats.endtime = UTCDateTime(2009, 1, 1, 12, 0, 0)
        Traceback (most recent call last):
        ...
        AttributeError: Attribute "endtime" in Stats object is read only!
        >>> stats['endtime'] = UTCDateTime(2009, 1, 1, 12, 0, 0)
        Traceback (most recent call last):
        ...
        AttributeError: Attribute "endtime" in Stats object is read only!

    (4)
        The attribute ``npts`` will be automatically updated from the
        :class:`~seismic.correlate.stream.CorrTrace` object.

        >>> trace = CorrTrace()
        >>> trace.stats.npts
        0
        >>> trace.data = np.array([1, 2, 3, 4])
        >>> trace.stats.npts
        4

    (5)
        The attribute ``component`` can be used to get or set the component,
        i.e. the last character of the ``channel`` attribute.

        >>> stats = Stats()
        >>> stats.channel = 'HHZ'
        >>> stats.component  # doctest: +SKIP
        'Z'
        >>> stats.component = 'L'
        >>> stats.channel  # doctest: +SKIP
        'HHL'

    """
    # set of read only attrs
    readonly = ['endtime', 'end_lag', 'starttime']
    # default values
    defaults = {
        'sampling_rate': 1.0,
        'delta': 1.0,
        'starttime': UTCDateTime(0),
        'endtime': UTCDateTime(0),
        'corr_start': UTCDateTime(0),
        'corr_end': UTCDateTime(0),
        'start_lag': 0,
        'end_lag': 0,
        'npts': 0,
        'calib': 1.0,
        'network': '',
        'station': '',
        'location': '',
        'channel': '',
    }
    # keys which need to refresh derived values
    _refresh_keys = {
        'delta', 'sampling_rate', 'corr_start', 'corr_end', 'npts',
        'start_lag'}
    # dict of required types for certain attrs
    _types = {
        'network': (str),
        'station': (str),
    }

    def __init__(self, header={}):
        """
        """
        super(CorrStats, self).__init__(header)

    def __setitem__(self, key, value):
        """
        """
        if key in self._refresh_keys:
            # ensure correct data type
            if key == 'delta':
                key = 'sampling_rate'
                try:
                    value = 1.0 / float(value)
                except ZeroDivisionError:
                    value = 0.0
            elif key == 'sampling_rate':
                value = float(value)
            elif key == 'start_lag':
                value = float(value)
            elif key == 'npts':
                if not isinstance(value, int):
                    value = int(value)
            # set current key
            super(CorrStats, self).__setitem__(key, value)
            # set derived value: delta
            try:
                delta = 1.0 / float(self.sampling_rate)
            except ZeroDivisionError:
                delta = 0
            self.__dict__['delta'] = delta
            # set derived value: endtime
            if self.npts == 0:
                timediff = 0
            else:
                timediff = float(self.npts - 1) * delta
            self.__dict__['end_lag'] = self.start_lag + timediff
            self.__dict__['endtime'] = self.corr_end
            self.__dict__['starttime'] = self.corr_start
            return
        if key == 'component':
            key = 'channel'
            value = str(value)
            if len(value) != 3:
                msg = 'Component must be set with three characters, e.g. E-Z'
                raise ValueError(msg)
            a, b = self.channel.split('-')
            an, bn = value.split('-')
            value = a[:-1] + an + '-' + b[:-1] + bn
        # all other keys
        if isinstance(value, dict):
            super(CorrStats, self).__setitem__(key, AttribDict(value))
        else:
            super(CorrStats, self).__setitem__(key, value)

    __setattr__ = __setitem__

    def __getitem__(self, key, default=None):
        """
        """
        if key == 'component':
            ch = super(CorrStats, self).__getitem__('channel', default)
            a, b = ch.split('-')
<<<<<<< HEAD
            return (a[-1]+'-'+b[-1])
=======
            return a[-1]+'-'+b[-1]
>>>>>>> c4e512a7
        else:
            return super(CorrStats, self).__getitem__(key, default)

    def __str__(self):
        """
        Return better readable string representation of Stats object.
        """
        priorized_keys = ['network', 'station', 'location', 'channel',
                          'corr_start', 'corr_end', 'start_lag', 'end_lag',
                          'sampling_rate', 'delta', 'npts', 'calib']
        return self._pretty_str(priorized_keys)

    def _repr_pretty_(self, p, cycle):
        p.text(str(self))<|MERGE_RESOLUTION|>--- conflicted
+++ resolved
@@ -8,11 +8,7 @@
    Peter Makus (makus@gfz-potsdam.de)
 
 Created: Monday, 5th July 2021 02:44:13 pm
-<<<<<<< HEAD
 Last Modified: Thursday, 3rd November 2022 10:54:02 am
-=======
-Last Modified: Monday, 24th October 2022 09:49:28 am
->>>>>>> c4e512a7
 '''
 from obspy.core.util import AttribDict
 from obspy import UTCDateTime
@@ -240,11 +236,7 @@
         if key == 'component':
             ch = super(CorrStats, self).__getitem__('channel', default)
             a, b = ch.split('-')
-<<<<<<< HEAD
-            return (a[-1]+'-'+b[-1])
-=======
             return a[-1]+'-'+b[-1]
->>>>>>> c4e512a7
         else:
             return super(CorrStats, self).__getitem__(key, default)
 
