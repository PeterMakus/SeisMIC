'''
Manages the file format and class for correlations.

:copyright:
    The SeisMIC development team (makus@gfz-potsdam.de).
:license:
   GNU Lesser General Public License, Version 3
   (https://www.gnu.org/copyleft/lesser.html)
:author:
   Peter Makus (makus@gfz-potsdam.de)

Created: Friday, 16th April 2021 03:21:30 pm
<<<<<<< HEAD
Last Modified: Thursday, 3rd November 2022 10:50:09 am
=======
Last Modified: Friday, 21st October 2022 04:14:29 pm
>>>>>>> c4e512a7
'''
import ast
import fnmatch
import os
import re
from typing import List
import warnings
from copy import deepcopy

import numpy as np
# from numpy.core.fromnumeric import compress
from obspy.core.utcdatetime import UTCDateTime
from obspy.core import Stats
import h5py

from seismic.correlate.stream import CorrStream, CorrTrace

hierarchy = "/{tag}/{network}/{station}/{channel}/{corr_st}/{corr_et}"
h5_FMTSTR = os.path.join("{dir}", "{network}.{station}.h5")


class DBHandler(h5py.File):
    """
    The actual file handler of the hdf5 correlation files.

    .. warning::

        **Should not be accessed directly. Access
        :class:`~seismic.db.corr_hdf5.CorrelationDataBase` instead.**

    Child object of :class:`h5py.File` and inherets all its attributes and
    functions in addition to functions that are particularly useful for noise
    correlations.
    """
    def __init__(self, path, mode, compression, co):
        super(DBHandler, self).__init__(path, mode=mode)
        if isinstance(compression, str):
            self.compression = re.findall(r'(\w+?)(\d+)', compression)[0][0]
            if self.compression != 'gzip':
                raise ValueError(
                    'Compression of type %s is not supported.'
                    % self.compression)
            self.compression_opts = int(
                re.findall(r'(\w+?)(\d+)', compression)[0][1])
            if self.compression_opts not in np.arange(1, 10, 1, dtype=int):
                ii = np.argmin(abs(
                    np.arange(1, 10, 1, dtype=int) - self.compression_opts))
                self.compression_opts = np.arange(1, 10, 1, dtype=int)[ii]
                warnings.warn(
                    'Chosen compression level is not available for %s. \
%s Has been chosen instead (closest)' % (
                        self.compression, str(self.compression_opts)))
        else:
            self.compression = None
            self.compression_opts = None

        # check out the processing that was done on the correlations. Different
        # data will not be allowed
        if co is not None:
            try:
                co_old = self.get_corr_options()
                if co_old != co_to_hdf5(co):
                    try:
                        diff = {k: (v, co_old[k]) for k, v in co_to_hdf5(
                            co).items() if v != co_old[k]}
                    except KeyError as e:
                        raise PermissionError(
                            f'One option is not defined in new dict. {e}'
                        )
                    raise PermissionError(
                        'The output file already exists and contains data with'
                        + ' different processing parameters. Differences are:'
                        + '\nFirst: New parameters; Second: Old parameters'
                        + f'\n{diff}')
            except KeyError:
                self.add_corr_options(co)

    def _close(self):
        self.close()

    def add_corr_options(self, co: dict):
        sco = str(co_to_hdf5(co))
        ds = self.create_dataset('co', data=np.empty(1))
        ds.attrs['co'] = sco

    def add_correlation(
            self, data: CorrTrace or CorrStream, tag='subdivision'):
        """
        Add correlation data to the hdf5 file. Can be accessed using the
        :func:`~seismic.db.corr_hdf5.DBHandler.get_data()` method.

        :param data: Data to save. Either a
            :class:`~seismic.correlate.correlate.CorrTrace` object or a
            :class:`~seismic.correlate.correlate.CorrStream` holding one or
            several traces.
        :type data: CorrTrace or CorrStream
        :param tag: The tag that the data should be saved under. By convention,
            unstacked correlations are saved with the tag `'subdivision'`,
            whereas stacks are saved with the tag `stack_$stacklen$`, where
            $stacklen$ is to be replaced by the length of the stack in seconds.
        :raises TypeError: for wrong data type.
        """
        if not isinstance(data, CorrTrace) and\
                not isinstance(data, CorrStream):
            raise TypeError('Data has to be either a \
:class:`~seismic.correlate.correlate.CorrTrace` object or a \
:class:`~seismic.correlate.correlate.CorrStream` object')

        if isinstance(data, CorrTrace):
            data = [data]

        for tr in data:
            st = tr.stats
            path = hierarchy.format(
                tag=tag,
                network=st.network, station=st.station, channel=st.channel,
                corr_st=st.corr_start.format_fissures(),
                corr_et=st.corr_end.format_fissures())
            try:
                ds = self.create_dataset(
                    path, data=tr.data, compression=self.compression,
                    compression_opts=self.compression_opts)
                convert_header_to_hdf5(ds, st)
            except ValueError as e:
                print(e)
                warnings.warn("The dataset %s is already in file and will be \
omitted." % path, category=UserWarning)

    def get_corr_options(self) -> dict:
        try:
            sco = str(self['co'].attrs['co'])
            co = ast.literal_eval(sco)
        except KeyError:
            raise KeyError('No correlation options in file')
        return co

    def get_data(
        self, network: str, station: str, channel: str, tag: str,
        corr_start: UTCDateTime = None,
            corr_end: UTCDateTime = None) -> CorrStream:
        """
        Returns a :class:`~seismic.correlate.correlate.CorrStream` holding
        all the requested data.

        .. note::

            Wildcards are allowed for all parameters.

        :param network: network (combination), e.g., IU-YP
        :type network: str
        :param station: station (combination), e.g., HRV-BRK
        :type station: str
        :param channel: channel (combination), e.g., BZ-BR
        :type channel: str
        :param corr_start: starttime of the time windows used to computed this
            correlation, defaults to None
        :type corr_start: UTCDateTime, optional
        :param corr_end: endtime of the time windows used to computed this
            correlation, defaults to None
        :type corr_end: UTCDateTime, optional
        :return: a :class:`~seismic.correlate.correlate.CorrStream` holding
            all the requested data.
        :rtype: CorrStream
        """
        # Make sure the request is structured correctly
        sort = ['.'.join([net, stat, chan]) for net, stat, chan in zip(
                network.split('-'), station.split('-'), channel.split('-'))]
        sorted = sort.copy()
        sorted.sort()
        if sorted != sort:
            network, station, channel = ['-'.join([a, b]) for a, b in zip(
                sorted[0].split('.'), sorted[1].split('.'))]

        if isinstance(corr_start, UTCDateTime):
            corr_start = corr_start.format_fissures()
        else:
            corr_start = '*'
        if isinstance(corr_end, UTCDateTime):
            corr_end = corr_end.format_fissures()
        else:
            corr_end = '*'
        path = hierarchy.format(
            tag=tag, network=network, station=station, channel=channel,
            corr_st=corr_start, corr_et=corr_end)
        # Extremely ugly way of changing the path
        if '*' not in path and '?' not in path:
            data = np.array(self[path])
            header = read_hdf5_header(self[path])
            return CorrStream(CorrTrace(data, _header=header))
        # Now, we need to differ between the fnmatch pattern and the actually
        # accessed path
        path = path.replace('?', '*')
        pattern = path.replace('/*', '*')
        path = path.split('*')[0]
        return all_traces_recursive(self[path], CorrStream(), pattern)

    def get_available_starttimes(
        self, network: str, station: str, tag: str,
            channel: str or list = '*') -> dict:
        """
        Returns a dictionary with channel codes as keys and available
        correlation starttimes as values.

        :param network: Network code (combined code, e.g., IU-YP)
        :type network: str
        :param station: Station code (combined)
        :type station: str
        :param tag: Tag
        :type tag: str
        :param channel: Channel code (combined), wildcards allowed,
            defaults to '*'
        :type channel: str, optional
        :return: A dictionary holding the availabe starttimes for each channel
            combination
        :rtype: dict
        """
        path = hierarchy.format(
            tag=tag, network=network, station=station, channel=channel,
            corr_st='*', corr_et='*')
        out = {}
        if isinstance(channel, str):
            if '*' not in channel:
                path = '/'.join(path.split('/')[:-2])
                try:
                    out[channel] = list(self[path].keys())
                except KeyError:
                    pass
                return out
            channel = [channel]
        path = '/'.join(path.split('/')[:-3])
        for ch in channel:
            for match in fnmatch.filter(self[path].keys(), ch):
                out[match] = list(self['/'.join([path, match])].keys())
        return out

    def get_available_channels(
            self, tag: str, network: str, station: str) -> List[str]:
        """
        Returns a list of all available channels (i.e., their combination
        codes) in this file.

        :param tag: The tag that this data was save as.
        :type tag: str
        :param network: Network combination code in the form `net0-net1`
        :type network: str
        :param station: Network combination code in the form `stat0-stat1`
        :type station: str
        :return: A list of all channel combinations.
        :rtype: List[str]
        """
        path = hierarchy.format(
            tag=tag, network=network, station=station, channel='*',
            corr_st='*', corr_et='*')
        path = path.split('*')[0]
        try:
            return list(self[path].keys())
        except KeyError:
            # No channels available
            return []


class CorrelationDataBase(object):
    """
    Base class to handle the hdf5 files that contain noise correlations.
    """
    def __init__(
        self, path: str, corr_options: dict = None, mode: str = 'a',
            compression: str = 'gzip3'):
        """
        Access an hdf5 file holding correlations. The resulting file can be
        accessed using all functionalities of
        `h5py <https://www.h5py.org/>`_ (for example as a dict).

        :param path: Full path to the file
        :type path: str
        :param corr_options: The dictionary holding the parameters for the
            correlation. If set to `None`. The mode will be set to read-only
            `= 'r'`. Defaults to None.
        :type corr_options: dict or None
        :param mode: Mode to access the file. Options are: 'a' for all, 'w' for
            write, 'r+' for writing in an already existing file, or 'r' for
            read-only , defaults to 'a'.
        :type mode: str, optional
        :param compression: The compression algorithm and compression level
            that the arrays should be saved with. 'gzip3' tends to perform
            well, else you could choose 'gzipx' where x is a digit between
            1 and 9 (i.e., 9 is the highest compression) or None for fastest
            perfomance, defaults to 'gzip3'.
        :type compression: str, optional

        .. warning::

            **Access only through a context manager (see below):**

            >>> with CorrelationDataBase(myfile.h5) as cdb:
            >>>     type(cdb)  # This is a DBHandler
            <class 'seismic.db.corr_hdf5.DBHandler'>

        Example::

            >>> with CorrelationDataBase(
                        '/path/to/db/XN-XN.NEP06-NEP06.h5') as cdb:
            >>>     # find the available tags for existing db
            >>>     print(list(cdb.keys()))
            ['co', 'recombined', 'stack_86398', 'subdivision']
            >>>     # find available channels with tag subdivision
            >>>     print(cdb.get_available_channels(
            >>>         'subdivision', 'XN-XN', 'NEP06-NEP06'))
            ['HHE-HHN', 'HHE-HHZ', 'HHN-HHZ']
            >>>     # Get Data from all times, specific channel and tag
            >>>     st = cdb.get_data(
            >>>         'XN-XN', 'NEP06-NEP06', 'HHE-HHN', 'subdivision')
            >>> print(st.count())
            250
        """

        if corr_options is None and mode != 'r':
            mode = 'r'
            warnings.warn(
                'Opening Correlation Databases without providing a correlation'
                + ' options dictionary is only allowed in read only mode.\n'
                + 'Setting mode read only `r`....')
        # Create / read file
        if not path.split('.')[-1] == 'h5':
            path += '.h5'
        self.path = path
        self.mode = mode
        self.compression = compression
        self.co = corr_options

    def __enter__(self) -> DBHandler:
        self.db_handler = DBHandler(
            self.path, self.mode, self.compression, self.co)
        return self.db_handler

    def __exit__(self, exc_type, exc_value, tb) -> None or bool:
        self.db_handler._close()
        if exc_type is not None:
            return False


def all_traces_recursive(
    group: h5py._hl.group.Group, stream: CorrStream,
        pattern: str) -> CorrStream:
    """
    Recursively, appends all traces in a h5py group to the input stream.
    In addition this will check whether the data matches a certain pattern.

    :param group: group to search through
    :type group: class:`h5py._hl.group.Group`
    :param stream: Stream to append the traces to
    :type stream: CorrStream
    :param pattern: pattern for the path in the hdf5 file, see fnmatch for
        details.
    :type pattern: str
    :return: Stream with appended traces
    :rtype: CorrStream
    """
    for v in group.values():
        if isinstance(v, h5py._hl.group.Group):
            all_traces_recursive(v, stream, pattern)
        elif not fnmatch.fnmatch(v.name, pattern) and v.name not in pattern:
            continue
        else:
            stream.append(
                CorrTrace(np.array(v), _header=read_hdf5_header(v)))
    return stream


def convert_header_to_hdf5(dataset: h5py.Dataset, header: Stats):
    """
    Convert an :class:`~obspy.core.Stats` object and adds it to the provided
    hdf5 dataset.

    :param dataset: the dataset that the header should be added to
    :type dataset: h5py.Dataset
    :param header: The trace's header
    :type header: Stats
    """
    header = dict(header)
    for key in header:
        try:
            if isinstance(header[key], UTCDateTime):
                # convert time to string
                header[key] = header[key].format_fissures()
            dataset.attrs[key] = header[key]
        except TypeError:
            warnings.warn(
                'The header contains an item of type %s. Information\
            of this type cannot be written to an hdf5 file.'
                % str(type(header[key])), UserWarning)
            continue


def read_hdf5_header(dataset: h5py.Dataset) -> Stats:
    """
    Takes an hdft5 dataset as input and returns the header of the CorrTrace.

    :param dataset: The dataset to be read from
    :type dataset: h5py.Dataset
    :return: The trace's header
    :rtype: Stats
    """
    attrs = dataset.attrs
    time_keys = ['starttime', 'endtime', 'corr_start', 'corr_end']
    header = {}
    for key in attrs:
        if key in time_keys:
            try:
                header[key] = UTCDateTime(attrs[key])
            except ValueError as e:
                # temporary fix of obspy's UTCDateTime issue. SHould be removed
                # as soon as they release version 1.23
                # Actually, I can leave it. Obspy 1.23 fixes this issue, but
                # for users with older obspy it's good to be kepy
                if attrs[key][4:8] == '360T':
                    new = list(attrs[key])
                    new[6] = '1'
                    header[key] = UTCDateTime(''.join(new)) - 86400
                else:
                    raise e
        elif key == 'processing':
            header[key] = list(attrs[key])
        else:
            header[key] = attrs[key]
    return Stats(header)


def co_to_hdf5(co: dict) -> dict:
    coc = deepcopy(co)
    remk = [
        'subdir', 'read_start', 'read_end', 'read_len', 'read_inc',
        'combination_method', 'combinations', 'starttime']
    for key in remk:
        try:
            coc.pop(key, None)
        except KeyError:
            pass
    try:
        coc['corr_args'].pop('combinations', None)
    except KeyError:
        pass
    try:
        coc['subdivision'].pop('recombine_subdivision', None)
    except KeyError:
        pass
    try:
        coc['subdivision'].pop('delete_subdivision', None)
    except KeyError:
        pass
    try:
        for step in coc['preProcessing']:
            if 'stream_mask_at_utc' in step['function']:
                coc['preProcessing'].remove(step)
    except KeyError:
        pass
    return coc<|MERGE_RESOLUTION|>--- conflicted
+++ resolved
@@ -10,11 +10,7 @@
    Peter Makus (makus@gfz-potsdam.de)
 
 Created: Friday, 16th April 2021 03:21:30 pm
-<<<<<<< HEAD
 Last Modified: Thursday, 3rd November 2022 10:50:09 am
-=======
-Last Modified: Friday, 21st October 2022 04:14:29 pm
->>>>>>> c4e512a7
 '''
 import ast
 import fnmatch
