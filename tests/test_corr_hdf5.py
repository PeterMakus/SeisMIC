'''
:copyright:
:license:
   GNU Lesser General Public License, Version 3
   (https://www.gnu.org/copyleft/lesser.html)
:author:
   Peter Makus (makus@gfz-potsdam.de)

Created: Tuesday, 1st June 2021 10:42:03 am
<<<<<<< HEAD
Last Modified: Wednesday, 20th October 2021 04:24:15 pm
=======
Last Modified: Tuesday, 19th October 2021 02:25:16 pm
>>>>>>> ce85266d
'''
from copy import deepcopy
import unittest
from unittest.mock import patch, MagicMock
import warnings

from obspy import read, UTCDateTime
from obspy.core import AttribDict
import numpy as np
import h5py
import yaml

from seismic.db import corr_hdf5
from seismic.correlate.stream import CorrStream, CorrTrace


with open('params_example.yaml') as file:
    co = yaml.load(file, Loader=yaml.FullLoader)['co']
    co['corr_args']['combinations'] = []


class TestConvertHeaderToHDF5(unittest.TestCase):
    def setUp(self):
        tr = read()[0]
        tr.decimate(4)  # so processing key is not empty
        self.stats = tr.stats

    def test_no_utc(self):
        # Check that all utcdatetime objects are now strings
        dataset = MagicMock()
        dataset.attrs = {}
        corr_hdf5.convert_header_to_hdf5(dataset, self.stats)
        for v in dataset.attrs.values():
            self.assertNotIsInstance(v, UTCDateTime)

    def test_length(self):
        # Check that all keys are transferred
        dataset = MagicMock()
        dataset.attrs = {}
        corr_hdf5.convert_header_to_hdf5(dataset, self.stats)
        self.assertEqual(dataset.attrs.keys(), self.stats.keys())


class TestReadHDF5Header(unittest.TestCase):
    def test_result(self):
        dataset = MagicMock()
        dataset.attrs = {}
        tr = read()[0]
        tr.decimate(4)  # to put something into processing
        stats = tr.stats
        corr_hdf5.convert_header_to_hdf5(dataset, stats)
        self.assertEqual(corr_hdf5.read_hdf5_header(dataset), stats)


def create_group_mock(d: dict, name: str, group: bool):
    """
    This is supposed to immitate the properties of
    :class:`h5py._hl.group.Group`

    :param d: dictionary
    :type d: dict
    :return: the mocked class
    :rtype: MagicMock
    """
    if group:
        m = MagicMock(spec=h5py._hl.group.Group)
    else:
        m = MagicMock()
    m.name = name
    m.__getitem__.side_effect = d.__getitem__
    m.__iter__.side_effect = d.__iter__
    m.__contains__.side_effect = d.__contains__
    m.values.side_effect = d.values
    return m


class TestAllTracesRecursive(unittest.TestCase):
    # The only thing I can do here is testing whether the conditions work
    @patch('seismic.db.corr_hdf5.read_hdf5_header')
    def test_is_np_array(self, read_header_mock):
        read_header_mock.return_value = None
        d = {
            'a': create_group_mock({}, '/outer_group/testname', False),
            'b': create_group_mock({}, '/outer_group/different_name', False)}

        g = create_group_mock(d, '/outer_group', True)
        st = CorrStream()
        st = corr_hdf5.all_traces_recursive(g, st, '/outer_group/testname')
        self.assertEqual(st.count(), 1)
        st = corr_hdf5.all_traces_recursive(
            g, st.clear(), '/outer_group/different_name')
        self.assertEqual(st.count(), 1)
        st = corr_hdf5.all_traces_recursive(g, st.clear(), '*name')
        self.assertEqual(st.count(), 2)
        st = corr_hdf5.all_traces_recursive(g, st.clear(), 'no_match')
        self.assertEqual(st.count(), 0)

    @patch('seismic.db.corr_hdf5.read_hdf5_header')
    def test_recursive(self, read_header_mock):
        # For this we need to patch fnmatch as well, as the names here aren't
        # full path
        read_header_mock.return_value = None
        d_innera = {
            'a': create_group_mock({}, '/outout/outer_group0/testname', False),
            'b': create_group_mock(
                {}, '/outout/outer_group0/different_name', False)}
        d_innerb = {
            'a': create_group_mock({}, '/outout/outer_group1/testname', False),
            'b': create_group_mock(
                {}, '/outout/outer_group1/different_name', False)}
        d_outer = {
            'A': create_group_mock(d_innera, '/outout/outer_group0', True),
            'B': create_group_mock(d_innerb, '/outout/outer_group1', True)}
        g = create_group_mock(d_outer, 'outout', True)
        st = CorrStream()
        st = corr_hdf5.all_traces_recursive(
            g, st, '/outout/outer_group0/testname')
        self.assertEqual(st.count(), 1)
        st = corr_hdf5.all_traces_recursive(g, st.clear(), '*')
        self.assertEqual(st.count(), 4)


class TestDBHandler(unittest.TestCase):
    @patch('seismic.db.corr_hdf5.h5py.File.__init__')
    def setUp(self, super_mock):
        self.file_mock = MagicMock()
        super_mock.return_value = self.file_mock
        self.dbh = corr_hdf5.DBHandler('a', 'r', 'gzip9', None)
        tr = read()[0]
        tr.data = np.ones_like(tr.data, dtype=int)
        tr.stats['corr_start'] = tr.stats.starttime
        tr.stats['corr_end'] = tr.stats.endtime
        self.ctr = CorrTrace(tr.data, _header=tr.stats)

    @patch('seismic.db.corr_hdf5.h5py.File.__getitem__')
    def test_compression_indentifier(self, getitem_mock):
        d = {'test': 0}
        getitem_mock.side_effect = d.__getitem__
        self.assertEqual(self.dbh.compression, 'gzip')
        self.assertEqual(self.dbh.compression_opts, 9)
        self.assertEqual(self.dbh['test'], 0)

    @patch('seismic.db.corr_hdf5.super')
    def test_forbidden_compression(self, super_mock):
        super_mock.return_value = None
        with self.assertRaises(ValueError):
            _ = corr_hdf5.DBHandler('a', 'a', 'notexisting5', None)

    @patch('seismic.db.corr_hdf5.super')
    def test_forbidden_compression_level(self, super_mock):
        super_mock.return_value = None
        with warnings.catch_warnings(record=True) as w:
            dbh = corr_hdf5.DBHandler('a', 'a', 'gzip10', None)
            self.assertEqual(dbh.compression_opts, 9)
            self.assertEqual(len(w), 1)

    @patch('seismic.db.corr_hdf5.super')
    def test_no_compression_level(self, super_mock):
        super_mock.return_value = None
        with self.assertRaises(IndexError):
            _ = corr_hdf5.DBHandler('a', 'a', 'gzip', None)

    @patch('seismic.db.corr_hdf5.super')
    def test_no_compression_name(self, super_mock):
        super_mock.return_value = None
        with self.assertRaises(IndexError):
            _ = corr_hdf5.DBHandler('a', 'a', '9', None)

    def test_add_already_available_data(self):
        st = self.ctr.stats
        path = corr_hdf5.hierarchy.format(
                tag='subdivision',
                network=st.network, station=st.station, channel=st.channel,
                corr_st=st.corr_start.format_fissures(),
                corr_et=st.corr_end.format_fissures())
        with warnings.catch_warnings(record=True) as w:
            with patch.object(self.dbh, 'create_dataset') as create_ds_mock:
                create_ds_mock.side_effect = ValueError('test')
                self.dbh.add_correlation(self.ctr)
                create_ds_mock.assert_called_with(
                    path, data=self.ctr.data, compression='gzip',
                    compression_opts=9)
            self.assertEqual(len(w), 1)

    @patch('seismic.db.corr_hdf5.super')
    def test_add_different_object(self, super_mock):
        super_mock.return_value = None
        dbh = corr_hdf5.DBHandler('a', 'r', 'gzip9', None)
        with self.assertRaises(TypeError):
            dbh.add_correlation(read())

    @patch('seismic.db.corr_hdf5.read_hdf5_header')
    @patch('seismic.db.corr_hdf5.h5py.File.__getitem__')
    def test_get_data_no_wildcard(self, file_mock, read_hdf5_header_mock):
        read_hdf5_header_mock.return_value = self.ctr.stats
        net = 'AB-CD'
        stat = 'AB-CD'
        ch = 'XX-XX'
        tag = 'rand'
        corr_start = UTCDateTime(0)
        corr_end = UTCDateTime(100)
        exp_path = corr_hdf5.hierarchy.format(
                    tag=tag,
                    network=net, station=stat, channel=ch,
                    corr_st=corr_start.format_fissures(),
                    corr_et=corr_end.format_fissures())
        d = {exp_path: self.ctr.data}
        file_mock.side_effect = d.__getitem__
        self.assertTrue(np.all(self.dbh[exp_path] == d[exp_path]))
        outdata = self.dbh.get_data(net, stat, ch, tag, corr_start, corr_end)
        self.assertEqual(outdata[0], self.ctr)
        file_mock.assert_called_with(exp_path)

    @patch('seismic.db.corr_hdf5.read_hdf5_header')
    @patch('seismic.db.corr_hdf5.h5py.File.__getitem__')
    def test_get_data_no_wildcard_not_alphabetical(
            self, file_mock, read_hdf5_header_mock):
        read_hdf5_header_mock.return_value = self.ctr.stats
        net = 'CD-AB'
        stat = 'AB-CD'
        ch = 'XX-XX'
        tag = 'rand'
        corr_start = UTCDateTime(0)
        corr_end = UTCDateTime(100)
        exp_path = corr_hdf5.hierarchy.format(
                    tag=tag,
                    network='AB-CD', station='CD-AB', channel=ch,
                    corr_st=corr_start.format_fissures(),
                    corr_et=corr_end.format_fissures())
        d = {exp_path: self.ctr.data}
        file_mock.side_effect = d.__getitem__
        out = self.dbh.get_data(net, stat, ch, tag, corr_start, corr_end)
        file_mock.assert_called_with(exp_path)
        self.assertEqual(out[0], self.ctr)

    @patch('seismic.db.corr_hdf5.all_traces_recursive')
    @patch('seismic.db.corr_hdf5.h5py.File.__getitem__')
    def test_get_data_wildcard(self, file_mock, all_tr_recursive_mock):
        all_tr_recursive_mock.return_value = None
        net = 'AB-CD'
        stat = '*'
        ch = '*'
        tag = 'rand'
        corr_start = UTCDateTime(0)
        corr_end = UTCDateTime(100)
        exp_path = corr_hdf5.hierarchy.format(
                    tag=tag,
                    network=net, station=stat, channel=ch,
                    corr_st=corr_start.format_fissures(),
                    corr_et=corr_end.format_fissures())
        d = {exp_path: self.ctr.data, '/rand/AB-CD/': self.ctr.data}
        file_mock.side_effect = d.__getitem__

        _ = self.dbh.get_data(net, stat, ch, tag, corr_start, corr_end)
        file_mock.assert_called_with('/rand/AB-CD/')
        all_tr_recursive_mock.assert_called_with(
            d['/rand/AB-CD/'], CorrStream(), '/rand/AB-CD**/%s/%s' % (
                corr_start.format_fissures(), corr_end.format_fissures()))

    @patch('seismic.db.corr_hdf5.all_traces_recursive')
    @patch('seismic.db.corr_hdf5.h5py.File.__getitem__')
    def test_get_data_wildcard2(self, file_mock, all_tr_recursive_mock):
        all_tr_recursive_mock.return_value = None
        net = 'AB-CD'
        stat = '*'
        ch = '*'
        tag = 'rand'
        corr_start = '*'
        corr_end = '*'
        exp_path = corr_hdf5.hierarchy.format(
                    tag=tag,
                    network=net, station=stat, channel=ch,
                    corr_st=corr_start,
                    corr_et=corr_end)
        exp_path = '/'.join(exp_path.split('/')[:-4])
        d = {exp_path: self.ctr.data, '/rand/AB-CD/': self.ctr.data}
        file_mock.side_effect = d.__getitem__

        _ = self.dbh.get_data(net, stat, ch, tag, corr_start, corr_end)
        file_mock.assert_called_with('/rand/AB-CD/')
        all_tr_recursive_mock.assert_called_with(
            d['/rand/AB-CD/'], CorrStream(), '/rand/AB-CD****')

    @patch('seismic.db.corr_hdf5.h5py.File.__getitem__')
    def test_get_available_starttimes(self, file_mock):
        net = 'AB-CD'
        stat = 'XY-YZ'
        ch = 'HHZ'
        tag = 'tag'
        d = {}
        starttimes = {
            UTCDateTime(0).format_fissures(): None,
            UTCDateTime(200).format_fissures(): None}
        d['/'+'/'.join([tag, net, stat, ch])] = starttimes
        file_mock.side_effect = d.__getitem__
        exp_result = {ch: list(starttimes.keys())}
        self.assertEqual(
            self.dbh.get_available_starttimes(net, stat, tag, ch),
            exp_result)
        file_mock.assert_called_with('/'+'/'.join([tag, net, stat, ch]))

    @patch('seismic.db.corr_hdf5.h5py.File.__getitem__')
    def test_get_available_starttimes_key_error(self, file_mock):
        net = 'AB-CD'
        stat = 'XY-YZ'
        ch = 'HHZ'
        tag = 'tag'
        d = {}
        starttimes = {
            UTCDateTime(0).format_fissures(): None,
            UTCDateTime(200).format_fissures(): None}
        d['/'+'/'.join([tag, net, stat, ch])] = starttimes
        file_mock.side_effect = d.__getitem__
        self.assertEqual(
            self.dbh.get_available_starttimes(net, stat, tag, 'blub'),
            {})

    @patch('seismic.db.corr_hdf5.h5py.File.__getitem__')
    def test_get_available_starttimes_wildcard(self, file_mock):
        net = 'AB-CD'
        stat = 'XY-YZ'
        ch = 'HHZ'
        tag = 'tag'
        d = {}
        starttimes = {
            UTCDateTime(0).format_fissures(): None,
            UTCDateTime(200).format_fissures(): None}
        d['/'+'/'.join([tag, net, stat])] = {}
        d['/'+'/'.join([tag, net, stat])][ch] = starttimes
        d['/'+'/'.join([tag, net, stat, ch])] = starttimes
        file_mock.side_effect = d.__getitem__
        exp_result = {ch: list(starttimes.keys())}
        self.assertEqual(
            self.dbh.get_available_starttimes(net, stat, tag, '*'),
            exp_result)

    @patch('seismic.db.corr_hdf5.DBHandler.get_corr_options')
    @patch('seismic.db.corr_hdf5.h5py.File.__init__')
    def test_wrong_co(self, super_mock, gco_mock):
        self.file_mock = MagicMock()
        super_mock.return_value = self.file_mock
        oco = deepcopy(co)
        oco['sampling_rate'] = 100000
        gco_mock.return_value = oco
        with self.assertRaises(PermissionError):
            corr_hdf5.DBHandler('a', 'a', 'gzip9', co)

    @patch('seismic.db.corr_hdf5.h5py.File.__getitem__')
    def test_get_corr_options(self, gi_mock):
        d = {'co': AttribDict(attrs={'co': str(corr_hdf5.co_to_hdf5(co))})}
        gi_mock.side_effect = d.__getitem__
        self.assertEqual(corr_hdf5.co_to_hdf5(co), self.dbh.get_corr_options())

    @patch('seismic.db.corr_hdf5.h5py.File.__getitem__')
    def test_get_corr_options_no_data(self, gi_mock):
        d = {}
        gi_mock.side_effect = d.__getitem__
        with self.assertRaises(KeyError):
            self.dbh.get_corr_options()

    @patch('seismic.db.corr_hdf5.h5py.File.create_dataset')
    @patch('seismic.db.corr_hdf5.h5py.File.__getitem__')
    def test_add_corr_options(self, gi_mock, cd_mock):
        d = {'co': AttribDict(attrs={})}
        gi_mock.side_effect = d.__getitem__
        cd_mock.return_value = d['co']
        self.dbh.add_corr_options(co)
        self.assertEqual(corr_hdf5.co_to_hdf5(co), self.dbh.get_corr_options())

    @patch('seismic.db.corr_hdf5.h5py.File.__getitem__')
    def test_get_available_channels(self, gi_mock):
        net = 'mynet'
        stat = 'mystat'
        tag = 'bla'
        path = '/%s/' % '/'.join([tag, net, stat])
        d = {path: {'a': 0, 'b': 1, 'c': 2}}
        gi_mock.side_effect = d.__getitem__
        exp = ['a', 'b', 'c']
        self.assertEqual(exp, self.dbh.get_available_channels(tag, net, stat))

    @patch('seismic.db.corr_hdf5.h5py.File.__getitem__')
    def test_get_available_channels_none_available(self, gi_mock):
        net = 'mynet'
        stat = 'mystat'
        tag = 'bla'
        d = {}
        gi_mock.side_effect = d.__getitem__
        self.assertEqual([], self.dbh.get_available_channels(tag, net, stat))


class TestCorrelationDataBase(unittest.TestCase):
    @patch('seismic.db.corr_hdf5.DBHandler')
    def test_no_corr_options(self, dbh_mock):
        with warnings.catch_warnings(record=True) as w:
            cdb = corr_hdf5.CorrelationDataBase('a', None, 'a')
        self.assertEqual(cdb.mode, 'r')
        self.assertEqual(len(w), 1)

    @patch('seismic.db.corr_hdf5.DBHandler')
    def test_path_name(self, dbh_mock):
        cdb = corr_hdf5.CorrelationDataBase('a', None, 'r')
        self.assertEqual(cdb.path, 'a.h5')


class TestCoToHDF5(unittest.TestCase):
    def test_pop_keys(self):
        d = {
            'subdir': 0, 'starttime': 15, 'corr_args': {}, 'subdivision': {}}
        coc = corr_hdf5.co_to_hdf5(d)
        self.assertEqual(coc, {'corr_args': {}, 'subdivision': {}})
        # Make sure that input is not altered
        self.assertEqual(d, {
            'subdir': 0, 'starttime': 15, 'corr_args': {}, 'subdivision': {}})


if __name__ == "__main__":
    unittest.main()<|MERGE_RESOLUTION|>--- conflicted
+++ resolved
@@ -7,11 +7,9 @@
    Peter Makus (makus@gfz-potsdam.de)
 
 Created: Tuesday, 1st June 2021 10:42:03 am
-<<<<<<< HEAD
+
 Last Modified: Wednesday, 20th October 2021 04:24:15 pm
-=======
-Last Modified: Tuesday, 19th October 2021 02:25:16 pm
->>>>>>> ce85266d
+
 '''
 from copy import deepcopy
 import unittest
