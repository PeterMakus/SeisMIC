'''
:copyright:
:license:
   GNU Lesser General Public License, Version 3
   (https://www.gnu.org/copyleft/lesser.html)
:author:
   Peter Makus (makus@gfz-potsdam.de)

Created: Monday, 31st May 2021 01:50:04 pm
<<<<<<< HEAD
Last Modified: Thursday, 3rd November 2022 11:51:34 am
=======
Last Modified: Monday, 24th October 2022 10:39:16 am
>>>>>>> c4e512a7
'''

import unittest
from unittest import mock
import warnings
from copy import deepcopy

import numpy as np
from obspy import read, read_inventory, Stream
from obspy.core.utcdatetime import UTCDateTime

from seismic.correlate import stream


class TestCorrBulk(unittest.TestCase):
    def setUp(self):
        st = read()
        A = np.zeros((st.count(), st[0].stats.npts))
        statl = []
        keys = [
            'stla', 'stlo', 'stel', 'evla', 'evlo', 'evel', 'dist',
            'baz', 'az']
        for k in keys:
            st[0].stats[k] = 0
        statso = stream.CorrStats(st[0].stats)
        for ii, tr in enumerate(st):
            stats = deepcopy(statso)
            stats.corr_start += 24*3600*ii
            stats.corr_end = stats.corr_start + stats.npts*stats.delta
            A[ii] = tr.data
            statl.append(stats)
        self.cb = stream.CorrBulk(A, statlist=statl)
        np.testing.assert_array_equal(A, self.cb.data)

    def test_setup_no_stats(self):
        cb = stream.CorrBulk(np.zeros((5, 5)))
        self.assertEqual(cb.stats.ntrcs, 5)
        self.assertEqual(cb.stats.npts, 5)
        self.assertEqual(cb.stats.processing_bulk, [])
        self.assertIsNone(cb.ref_trc)
        np.testing.assert_array_equal(np.zeros((5, 5)), cb.data)

    def test_setup_ex_stats(self):
        cb = stream.CorrBulk(np.zeros((5, 5)), stats=deepcopy(self.cb.stats))
        for v0, v1 in zip(cb.stats.values(), self.cb.stats.values()):
            self.assertEqual(v0, v1)
        np.testing.assert_array_equal(cb.data, np.zeros((5, 5)))

    @mock.patch('seismic.correlate.stream.pcp.corr_mat_normalize')
    def test_normalize(self, cmn_mock):
        cb = self.cb.copy()
        cb.normalize(0, 0, 'blatest')
        cmn_mock.assert_called_once_with(
            mock.ANY, cb.stats, 0, 0, 'blatest')
        self.assertIn(
            'normalize; normtype: blatest, starttime: 0, endtime: 0',
            cb.stats.processing_bulk)

    @mock.patch('seismic.correlate.stream.pcp.corr_mat_clip')
    def test_clip(self, clip_mock):
        cb = self.cb.copy()
        clip_mock.return_value = np.zeros((5,))
        cb.clip(0, None)
        clip_mock.assert_called_once_with(
            mock.ANY, 0, None)
        np.testing.assert_array_equal(cb.data, np.zeros((5,)))
        self.assertIn(
            'Clipped; threshold: 0*std, axis=None',
            cb.stats.processing_bulk)

    def test_copy(self):
        cb = self.cb.copy()
        cb.data += 25
        cb.stats['eg'] = 1
        np.testing.assert_array_almost_equal(
            cb.data-self.cb.data, 25*np.ones_like(cb.data))
        with self.assertRaises(KeyError):
            print(self.cb.stats['eg'])

    @mock.patch('seismic.correlate.stream.pcp.corr_mat_correct_decay')
    def test_correct_decay(self, decay_mock):
        # Actually just need to feed in stuff. Algorithm is tested elsewhere
        cb = self.cb.copy()
        decay_mock.return_value = np.zeros((25, 25))
        cb.correct_decay()
        decay_mock.assert_called_once_with(mock.ANY, cb.stats)
        np.testing.assert_array_equal(decay_mock.call_args[0][0], self.cb.data)
        np.testing.assert_array_equal(np.zeros((25, 25)), cb.data)
        self.assertIn(
            'Corrected for Amplitude Decay', cb.stats.processing_bulk)

    @mock.patch('seismic.correlate.stream.time_shift_apply')
    def test_correct_shift(self, shift_mock):
        cb = self.cb.copy()
        shift_mock.return_value = np.zeros((25, 25))
        dvmock = mock.MagicMock()
        dvmock.value = 1
        dvmock.value_type = 'shift'
        cb.correct_shift(dv=dvmock)
        shift_mock.assert_called_once_with(
            mock.ANY, -dvmock.value, single_sided=False)
        np.testing.assert_array_equal(
            shift_mock.call_args[0][0], self.cb.data)
        np.testing.assert_array_equal(np.zeros((25, 25)), cb.data)
        self.assertIn(
            'Applied time shift', cb.stats.processing_bulk)

    @mock.patch('seismic.correlate.stream.time_shift_apply')
    def test_correct_shift2(self, shift_mock):
        cb = self.cb.copy()
        shift_mock.return_value = np.zeros((25, 25))
        value = 1
        cb.correct_shift(shift=value)
        shift_mock.assert_called_once_with(mock.ANY, value, single_sided=False)
        np.testing.assert_array_equal(
            shift_mock.call_args[0][0], self.cb.data)
        np.testing.assert_array_equal(np.zeros((25, 25)), cb.data)
        self.assertIn(
            'Applied time shift', cb.stats.processing_bulk)

    def test_correct_shift_wrong_type(self):
        dvmock = mock.MagicMock()
        dvmock.value = 1
        dvmock.value_type = 'bla'
        with self.assertRaises(ValueError):
            self.cb.correct_shift(dv=dvmock)

    def test_correct_shift_no_args(self):
        with self.assertRaises(ValueError):
            self.cb.correct_shift()

    def test_correct_shift_two_args(self):
        with self.assertRaises(ValueError):
            self.cb.correct_shift(dv='bla', shift='blub')

    @mock.patch('seismic.correlate.stream.time_stretch_apply')
    def test_correct_stretch(self, stretch_mock):
        cb = self.cb.copy()
        stretch_mock.return_value = np.zeros((25, 25))
        dvmock = mock.MagicMock()
        dvmock.value = 1
        dvmock.value_type = 'stretch'
        cb.correct_stretch(dvmock)
        stretch_mock.assert_called_once_with(mock.ANY, -1.*dvmock.value, False)
        np.testing.assert_array_equal(
            stretch_mock.call_args[0][0], self.cb.data)
        np.testing.assert_array_equal(np.zeros((25, 25)), cb.data)
        self.assertIn(
            'Applied time stretch', cb.stats.processing_bulk)

<<<<<<< HEAD
    @mock.patch('seismic.monitor.post_corr_process.apply_shift')
    def test_correct_shift(self, shift_mock: mock.MagicMock):
        cb = self.cb.copy()
        shift_mock.return_value = np.zeros((25, 25))
        dvmock = mock.MagicMock()
        dvmock.value = 1
        cb.correct_shift(dvmock)
        shift_mock.assert_called_once_with(
            data=mock.ANY, stats=cb.stats, shifts=-1.*dvmock.value)
        np.testing.assert_array_equal(
            shift_mock.call_args[1]['data'], self.cb.data)
        np.testing.assert_array_equal(np.zeros((25, 25)), cb.data)
        self.assertIn(
            'Corrected for time shift', cb.stats.processing_bulk)
=======
    def test_correct_stretch_wrong_type(self):
        dvmock = mock.MagicMock()
        dvmock.value = 1
        dvmock.value_type = 'bla'
        with self.assertRaises(ValueError):
            self.cb.correct_stretch(dvmock)
>>>>>>> c4e512a7

    def test_create_corrstream(self):
        # Lets's just create a CorrStream from stretch and then convert back
        # and forth
        st = read()
        for tr in st:
            # Else this will need too much time
            tr.stats.sampling_rate = 1
        cst = stream.CorrStream()
        for tr in st:
            delta = tr.stats.endtime - tr.stats.starttime
            tr.data = np.ones_like(tr.data)
            tr.stats['corr_start'] = tr.stats.starttime
            tr.stats['corr_end'] = tr.stats.endtime
            tr.stats['stla'] = 0
            tr.stats['stlo'] = 0
            tr.stats['stel'] = 0
            tr.stats['evla'] = 0
            tr.stats['evlo'] = 0
            tr.stats['evel'] = 0
            tr.stats['dist'] = 0
            tr.stats['baz'] = 0
            tr.stats['az'] = 0
            tr.stats['channel'] = 'HHE'
            tr = stream.CorrTrace(tr.data, _header=tr.stats)
            for ii in range(10):
                ntr = tr.copy()
                ntr.data = np.empty(tr.data.shape)
                ntr.stats['corr_start'] += delta*(ii+1)
                ntr.stats['corr_end'] += delta*(ii+1)
                cst.append(ntr)
        cb = cst.create_corr_bulk(inplace=False)
        cst2 = cb.create_corr_stream()
        for tr0, tr in zip(cst, cst2):
            np.testing.assert_array_equal(tr0.data, tr.data)
            for k in tr0.stats.keys():
                self.assertEqual(tr0.stats[k], tr.stats[k])

    @mock.patch('seismic.correlate.stream.pcp.corr_mat_envelope')
    def test_envelope(self, envelope_mock):
        envelope_mock.return_value = np.zeros((25, 25))
        cb = self.cb.copy()
        cb.envelope()
        np.testing.assert_array_equal(
            envelope_mock.call_args[0][0], self.cb.data)
        np.testing.assert_array_equal(np.zeros((25, 25)), cb.data)
        self.assertIn('Computed Envelope', cb.stats.processing_bulk)

    @mock.patch('seismic.correlate.stream.pcp.corr_mat_filter')
    def test_filter(self, filter_mock):
        filter_mock.return_value = np.zeros((25, 25))
        cb = self.cb.copy()
        cb.filter((1, 2), 17)
        filter_mock.assert_called_once_with(mock.ANY, cb.stats, (1, 2), 17)
        np.testing.assert_array_equal(
            filter_mock.call_args[0][0], self.cb.data)
        self.assertIn(
            'filter; freqs: (1, 2), order: 17', cb.stats.processing_bulk)

    @mock.patch('seismic.correlate.stream.pcp.corr_mat_extract_trace')
    def test_extract_trace(self, extract_mock):
        extract_mock.return_value = np.zeros((25,))
        cb = self.cb.copy()
        out = cb.extract_trace('bla', 25)
        extract_mock.assert_called_once_with(mock.ANY, cb.stats, 'bla', 25)
        np.testing.assert_array_equal(
            extract_mock.call_args[0][0], self.cb.data)
        np.testing.assert_array_equal(out, np.zeros((25,)))
        np.testing.assert_array_equal(cb.ref_trc, np.zeros((25,)))

    def test_extract_multi_trace_single(self):
        with mock.patch.object(self.cb, 'extract_trace') as extract_mock:
            extract_mock.return_value = 'test'
            t = self.cb.extract_multi_trace(0, 'bla', 25)
            extract_mock.assert_called_once_with('bla', 25)
        self.assertEqual(t, 'test')

    @mock.patch('seismic.correlate.stream.pcp.corr_mat_extract_trace')
    def test_extract_multi_trace_win_inc_int(self, extract_mock):
        extract_mock.return_value = np.zeros((25,))
        wi = 1  # day
        rtrcs = self.cb.extract_multi_trace(wi, 'bla', 25)
        self.assertEqual(len(rtrcs), 3)
        np.testing.assert_array_equal(np.zeros((3, 25)), rtrcs)
        calls = [mock.call(mock.ANY, self.cb.stats, 'bla', 25)]*3
        extract_mock.assert_has_calls(calls)

    @mock.patch('seismic.correlate.stream.pcp.corr_mat_extract_trace')
    def test_extract_multi_trace_win_inc_vect(self, extract_mock):
        extract_mock.return_value = np.zeros((25,))
        wi = [0.5, 0.5, 1, 0.5, 0.5]  # day
        rtrcs = self.cb.extract_multi_trace(wi, 'bla', 25)
        self.assertEqual(len(rtrcs), 5)
        np.testing.assert_array_equal(np.zeros((5, 25)), rtrcs)
        calls = [mock.call(mock.ANY, self.cb.stats, 'bla', 25)]*5
        extract_mock.assert_has_calls(calls)

    @mock.patch('seismic.monitor.post_corr_process.measure_shift')
    def test_measure_shift(self, mshift_mock: mock.MagicMock):
        tw = [0, 1]
        mshift_mock.return_value = ['bla', 'blub']
        x = self.cb.measure_shift(tw=tw)
        mshift_mock.assert_called_once_with(
            mock.ANY, self.cb.stats, ref_trc=None, tw=[tw],
            shift_range=10, shift_steps=101, sides='both', return_sim_mat=False
        )
        np.testing.assert_array_equal(
            mshift_mock.call_args[0][0], self.cb.data)
        self.assertEqual(x, 'bla')

    @mock.patch('seismic.correlate.stream.pcp.corr_mat_mirror')
    def test_mirror(self, mirror_mock):
        cb = self.cb.copy()
        mirror_mock.return_value = (np.zeros((25, 25)), cb.stats)
        cb.mirror()
        mirror_mock.assert_called_once_with(mock.ANY, cb.stats)
        np.testing.assert_array_equal(
            mirror_mock.call_args[0][0], self.cb.data)
        np.testing.assert_array_equal(cb.data, np.zeros((25, 25)))
        self.assertIn('Mirrored.', cb.stats.processing_bulk)

    @mock.patch('seismic.correlate.stream.pcp.corr_mat_resample')
    def test_resample(self, resample_mock):
        cb = self.cb.copy()
        resample_mock.return_value = (np.zeros((25, 25)), cb.stats)
        cb.resample([1, 2, 3], [4, 5, 6])
        resample_mock.assert_called_once_with(
            mock.ANY, cb.stats, [1, 2, 3], [4, 5, 6])
        np.testing.assert_array_equal(
            resample_mock.call_args[0][0], self.cb.data)
        np.testing.assert_array_equal(cb.data, np.zeros((25, 25)))
        self.assertIn(
            'Resampled. Starttimes: [1, 2, 3], Endtimes: [4, 5, 6]',
            cb.stats.processing_bulk)

    @mock.patch('seismic.correlate.stream.pcp.corr_mat_resample_or_decimate')
    def test_resample_time_axis(self, rd_mock):
        cb = self.cb.copy()
        rd_mock.return_value = (np.zeros((25, 25)), cb.stats)
        cb.resample_time_axis(25)
        rd_mock.assert_called_once_with(
            mock.ANY, cb.stats, 25)
        np.testing.assert_array_equal(
            rd_mock.call_args[0][0], self.cb.data)
        np.testing.assert_array_equal(cb.data, np.zeros((25, 25)))
        self.assertIn(
            'Resampled time axis. New sampling rate: 25Hz',
            cb.stats.processing_bulk)

    @mock.patch('seismic.correlate.stream.pcp.corr_mat_smooth')
    def test_smooth(self, smooth_mock):
        cb = self.cb.copy()
        smooth_mock.return_value = np.zeros((25, 25))
        cb.smooth(1, 'blub', 125)
        smooth_mock.assert_called_once_with(mock.ANY, 1, 'blub', 125)
        np.testing.assert_array_equal(
            smooth_mock.call_args[0][0], self.cb.data)
        np.testing.assert_array_equal(cb.data, np.zeros((25, 25)))
        self.assertIn(
            'Smoothed. wsize: 1, wtype: blub, axis: 125',
            cb.stats.processing_bulk)

    @mock.patch('seismic.correlate.stream.DV')
    @mock.patch('seismic.correlate.stream.pcp.corr_mat_shift')
    def test_shift(self, shift_mock, dv_mock):
        shift_mock.return_value = {'test': 0}
        self.cb.find_clock_shift(
            np.zeros((25,)), [1, 2, 3], 0.5, 105, 'bla', True)
        shift_mock.assert_called_once_with(
            mock.ANY, self.cb.stats, mock.ANY, [1, 2, 3], 0.5, 105, 'bla',
            True)
        np.testing.assert_array_equal(
            shift_mock.call_args[0][2], np.zeros((25,)))
        dv_mock.assert_called_once_with(test=0)

    @mock.patch('seismic.correlate.stream.DV')
    @mock.patch('seismic.correlate.stream.pcp.corr_mat_shift')
    def test_shift2(self, shift_mock, dv_mock):
        shift_mock.return_value = {'test': 0}
        self.cb.ref_trc = 'ha_funny!'
        self.cb.find_clock_shift()
        shift_mock.assert_called_once_with(
            mock.ANY, self.cb.stats, 'ha_funny!', None, 10, 101, 'both',
            False)
        np.testing.assert_array_equal(
            shift_mock.call_args[0][0], self.cb.data)
        dv_mock.assert_called_once_with(test=0, sim_mat=mock.ANY)

    @mock.patch('seismic.correlate.stream.DV')
    @mock.patch('seismic.correlate.stream.pcp.corr_mat_stretch')
    def test_stretch(self, stretch_mock, dv_mock):
        stretch_mock.return_value = {'test': 0}
        self.cb.stretch(np.zeros((25,)), [1, 2, 3], 0.5, 105, 'bla', True)
        stretch_mock.assert_called_once_with(
            mock.ANY, self.cb.stats, mock.ANY, [1, 2, 3], 0.5, 105, 'bla',
            True)
        np.testing.assert_array_equal(
            stretch_mock.call_args[0][2], np.zeros((25,)))
        dv_mock.assert_called_once_with(test=0)

    @mock.patch('seismic.correlate.stream.DV')
    @mock.patch('seismic.correlate.stream.pcp.corr_mat_stretch')
    def test_stretch2(self, stretch_mock, dv_mock):
        stretch_mock.return_value = {'test': 0}
        self.cb.ref_trc = 'ha_funny!'
        self.cb.stretch()
        stretch_mock.assert_called_once_with(
            mock.ANY, self.cb.stats, 'ha_funny!', None, 0.1, 101, 'both',
            False)
        np.testing.assert_array_equal(
            stretch_mock.call_args[0][0], self.cb.data)
        dv_mock.assert_called_once_with(test=0, sim_mat=mock.ANY)

    @mock.patch('seismic.correlate.stream.m3ut.save_header_to_np_array')
    @mock.patch('seismic.correlate.stream.np.savez_compressed')
    def test_save(self, np_save_mock, save_header_mock):
        save_header_mock.return_value = {'test': 0}
        self.cb.save('mypath')
        save_header_mock.assert_called_once_with(self.cb.stats)
        np_save_mock.assert_called_once_with('mypath', data=mock.ANY, test=0)

    def test_slice(self):
        with mock.patch.object(self.cb, '_find_slice_index') as fsi_mock:
            fsi_mock.return_value = np.array([False, True, False])
            cbsl = self.cb.slice('start', 'stop', True)
            fsi_mock.assert_called_once_with('start', 'stop', True)
        np.testing.assert_array_equal(
            self.cb.data[[False, True, False], :], cbsl.data)
        for vsl, (k, v) in zip(cbsl.stats.values(), self.cb.stats.items()):
            if isinstance(v, list) and k != 'processing_bulk':
                self.assertListEqual([v[1]], vsl)
            elif isinstance(v, np.ndarray):
                np.testing.assert_array_equal(vsl, v[1])
            else:
                self.assertEqual(v, vsl)

    @mock.patch('seismic.correlate.stream.pcp.corr_mat_taper')
    def test_taper(self, taper_mock):
        cb = self.cb.copy()
        taper_mock.return_value = np.zeros((3, 25))
        cb.taper(25)
        taper_mock.assert_called_once_with(mock.ANY, cb.stats, 25)
        np.testing.assert_array_equal(cb.data, np.zeros((3, 25)))
        np.testing.assert_array_equal(
            taper_mock.call_args[0][0], self.cb.data)
        self.assertIn('tapered: width=25s', cb.stats.processing_bulk)

    @mock.patch('seismic.correlate.stream.pcp.corr_mat_taper_center')
    def test_taper_center(self, taper_mock):
        cb = self.cb.copy()
        taper_mock.return_value = np.zeros((3, 25))
        cb.taper_center(25, 1)
        taper_mock.assert_called_once_with(
            mock.ANY, cb.stats, 25, slope_frac=1)
        np.testing.assert_array_equal(cb.data, np.zeros((3, 25)))
        np.testing.assert_array_equal(
            taper_mock.call_args[0][0], self.cb.data)
        self.assertIn(
            'tapered-centre: width=25s, slope_frac=1',
            cb.stats.processing_bulk)

    @mock.patch('seismic.correlate.stream.pcp.corr_mat_trim')
    def test_trim(self, trim_mock):
        cb = self.cb.copy()
        stats = deepcopy(cb.stats)
        stats.sampling_rate = 0.5
        trim_mock.return_value = (np.zeros((3, 25)), stats)
        cb.trim('start', 'stop')
        trim_mock.assert_called_once_with(
            mock.ANY, self.cb.stats, 'start', 'stop')
        np.testing.assert_array_equal(cb.data, np.zeros((3, 25)))
        np.testing.assert_array_equal(trim_mock.call_args[0][0], self.cb.data)
        self.assertEqual(cb.stats, stats)

    @mock.patch('seismic.correlate.stream.WFC')
    @mock.patch('seismic.correlate.stream.wfc_multi_reftr')
    def test_wfc(self, wfc_func_mock, wfc_mock):
        wfc_func_mock.return_value = {'test': 0}
        self.cb.wfc('myreftr', 'lala', 'both', 0, 15, 1, 2, False)
        wfc_func_mock.assert_called_once_with(
            mock.ANY, 'myreftr', 'lala', 'both', False)
        statsexp = deepcopy(self.cb.stats)
        statsexp['tw_start'] = 0
        statsexp['tw_len'] = 15
        statsexp['freq_min'] = 1
        statsexp['freq_max'] = 2
        wfc_mock.assert_called_once_with({'test': 0}, statsexp)

    def test_find_index_partial(self):
        start = self.cb.stats.corr_start[0] + 1
        end = self.cb.stats.corr_end[-1] - 1
        out = self.cb._find_slice_index(start, end, True)
        self.assertEqual(len(np.nonzero(out)[0]), len(self.cb.data))

    def test_find_index_not_partial(self):
        start = self.cb.stats.corr_start[0] + 1
        end = self.cb.stats.corr_end[-1] - 1
        out = self.cb._find_slice_index(start, end, False)
        self.assertEqual(len(np.nonzero(out)[0]), len(self.cb.data)-2)

    def test_find_index_before_and_after(self):
        start = self.cb.stats.corr_start[0] - 1
        end = self.cb.stats.corr_end[-1] + 1
        out = self.cb._find_slice_index(start, end, True)
        self.assertEqual(len(np.nonzero(out)[0]), len(self.cb.data))

    def test_find_index_end_before_start(self):
        end = self.cb.stats.corr_start[0]
        start = self.cb.stats.corr_end[-1]
        with self.assertRaises(ValueError):
            self.cb._find_slice_index(start, end, True)

    def test_find_index_empty(self):
        start = self.cb.stats.corr_start[0] - 15
        end = self.cb.stats.corr_start[0] - 1
        with warnings.catch_warnings(record=True) as w:
            out = self.cb._find_slice_index(start, end, True)
            self.assertEqual(len(w), 1)
        self.assertEqual(len(np.nonzero(out)[0]), 0)


class TestReadCorrBulk(unittest.TestCase):
    @mock.patch('seismic.correlate.stream.np.load')
    @mock.patch('seismic.correlate.stream.m3ut.load_header_from_np_array')
    @mock.patch('seismic.correlate.stream.CorrBulk')
    def test_read(self, cb_mock, load_header_mock, np_load_mock):
        np_load_mock.return_value = {'something': 0, 'data': 'ishere'}
        load_header_mock.return_value = {'stats': 'arehere'}
        stream.read_corr_bulk('/path/to/file')
        np.load.assert_called_once_with('/path/to/file')
        load_header_mock.assert_called_once_with(
            {'something': 0, 'data': 'ishere'})
        cb_mock.assert_called_once_with('ishere', stats={'stats': 'arehere'})


class TestCorrStats(unittest.TestCase):
    def setUp(self):
        self.cst = stream.CorrStats()

    def test_defaults(self):
        defaults = {
            'sampling_rate': 1.0,
            'delta': 1.0,
            'starttime': UTCDateTime(0),
            'endtime': UTCDateTime(0),
            'corr_start': UTCDateTime(0),
            'corr_end': UTCDateTime(0),
            'start_lag': 0,
            'end_lag': 0,
            'npts': 0,
            'calib': 1.0,
            'network': '',
            'station': '',
            'location': '',
            'channel': '',
        }
        for k in defaults:
            self.assertEqual(defaults[k], self.cst[k])

    def test_native_types(self):
        # network, station, and channel are strings and do allow nothing but
        # strings (convertibles types will be converted to str)
        keys = ['network', 'station']
        for k in keys:
            with warnings.catch_warnings(record=True) as w:
                self.cst[k] = [1, 2, 3]
                self.assertEqual(len(w), 1)
                self.assertIsInstance(self.cst[k], str)
        # In the original obspy version this is the case for location, too.
        # Should not be here though
        self.cst['location'] = [1, 2, 3]
        self.assertIsInstance(self.cst['location'], list)

    def test_set_comp(self):
        self.cst['channel'] = 'HHE-HHZ'
        self.cst['component'] = 'R-R'
        self.assertEqual(self.cst.channel, 'HHR-HHR')

    def test_read_only(self):
        readonly = ['endtime', 'end_lag', 'starttime']
        for k in readonly:
            with self.assertRaises(AttributeError):
                self.cst[k] = 'test'

    def test_link_corr_start_starttime(self):
        # corr_start and starttime are just aliases
        st = np.random.random(10)*3600
        for t in st:
            self.cst['corr_start'] = UTCDateTime(t)
            self.assertEqual(self.cst['corr_start'], self.cst['starttime'])

    def test_link_corr_end_endtime(self):
        # corr_start and starttime are just aliases
        st = np.random.random(10)*3600
        for t in st:
            self.cst['corr_end'] = UTCDateTime(t)
            self.assertEqual(self.cst['corr_end'], self.cst['endtime'])

    def test_link_sampling(self):
        # sampling is linked (the parameters npts, sampling_rate, delta,
        # start_lag, end_lag)
        self.cst.npts = np.random.randint(2, 250)
        self.assertEqual(
            self.cst.end_lag, self.cst.start_lag+self.cst.delta*float(
                self.cst.npts-1))
        self.cst.sampling_rate = np.random.randint(2, 10)
        self.assertAlmostEqual(self.cst.delta, 1/self.cst.sampling_rate)
        self.assertEqual(
            self.cst.end_lag, self.cst.start_lag+self.cst.delta*float(
                self.cst.npts-1))
        self.cst.start_lag += np.random.randint(1, 500)
        self.assertEqual(
            self.cst.end_lag, self.cst.start_lag+self.cst.delta*float(
                self.cst.npts-1))

    def get_component(self):
        cst = deepcopy(self.cst)
        # Set channel
        cst['channel'] = 'HHE-HHZ'
        self.assertEqual(cst['component'], 'E-Z')


class TestCombineStats(unittest.TestCase):
    def setUp(self):
        self.inv = read_inventory()
        self.st = read()

    def test_result(self):
        # We test this by using two different components
        st0 = self.st[0].stats
        st1 = self.st[1].stats
        lag = np.random.randint(80, 120)
        stc = stream.combine_stats(st0, st1, -lag, inv=self.inv)
        self.assertEqual(stc.dist, 0)
        keys = ['network', 'station', 'channel', 'location']
        for k in keys:
            self.assertEqual(stc[k], '%s-%s' % (st0[k], st1[k]))
        self.assertEqual(stc.corr_start, st1.starttime)
        self.assertEqual(stc.corr_end, st1.endtime)
        self.assertEqual(stc.start_lag, -lag)

        self.assertEqual(stc.end_lag, -lag+(st0.npts-1)*st0.delta)

    def test_wrong_input(self):
        with self.assertRaises(TypeError):
            stream.combine_stats('bla', 4, 6, 3)

    def test_wrong_input2(self):
        with self.assertRaises(TypeError):
            stream.combine_stats(self.st[0].stats, 4, 6, 3)

    @mock.patch('seismic.correlate.stream.m3ut.trace_calc_az_baz_dist')
    def test_add_coords(self, az_dist_mock):
        # We test this by using two different components
        az_dist_mock.return_value = (20, 160, 3000)
        st0 = self.st[0].stats
        st1 = self.st[1].stats
        st0['stla'] = 0
        st0['stlo'] = 0
        st0['stel'] = 0
        st1['stla'] = 0
        st1['stlo'] = 0
        st1['stel'] = 0
        lag = np.random.randint(80, 120)
        stc = stream.combine_stats(st0, st1, -lag, inv=self.inv)
        keys = ['stla', 'stel', 'stlo', 'evla', 'evlo', 'evel']
        for k in keys:
            self.assertEqual(stc[k], 0)
        self.assertEqual(stc['az'], 20)
        self.assertEqual(stc['baz'], 160)
        self.assertEqual(stc['dist'], 3)
        az_dist_mock.assert_called_once_with(st0, st1)

    @mock.patch('seismic.correlate.stream.m3ut.trace_calc_az_baz_dist')
    def test_add_coords2(self, az_dist_mock):
        # We test this by using two different components
        az_dist_mock.return_value = (20, 160, 3000)
        st0 = self.st[0].stats
        st1 = self.st[1].stats
        st0['sac'] = {}
        st1['sac'] = {}
        st0['sac']['stla'] = 0
        st0['sac']['stlo'] = 0
        st0['sac']['stel'] = 0
        st1['sac']['stla'] = 0
        st1['sac']['stlo'] = 0
        st1['sac']['stel'] = 0
        lag = np.random.randint(80, 120)
        stc = stream.combine_stats(st0, st1, -lag, inv=self.inv)
        keys = ['stla', 'stel', 'stlo', 'evla', 'evlo', 'evel']
        for k in keys:
            self.assertEqual(stc[k], 0)
        self.assertEqual(stc['az'], 20)
        self.assertEqual(stc['baz'], 160)
        self.assertEqual(stc['dist'], 3)
        az_dist_mock.assert_called_once_with(st0, st1)


class TestCompareTr(unittest.TestCase):
    def setUp(self):
        self.st = read()

    def test_identical(self):
        self.assertTrue(stream.compare_tr_id(self.st[0], self.st[0]))

    def test_regard_loc(self):
        tr1 = self.st[0].copy()
        tr1.stats['location'] = '99'
        self.assertFalse(stream.compare_tr_id(self.st[0], tr1))
        self.assertTrue(
            stream.compare_tr_id(self.st[0], tr1, regard_loc=False))

    def test_different(self):
        self.assertFalse(
            stream.compare_tr_id(self.st[0], self.st[1], regard_loc=False))


class TestStackSt(unittest.TestCase):
    def setUp(self):
        self.st = Stream(traces=[read()[0]])
        tr = self.st[0]
        tr.data = np.ones_like(tr.data)
        tr.stats['corr_start'] = tr.stats.starttime
        tr.stats['corr_end'] = tr.stats.endtime
        self.corr_len = tr.stats['corr_end'] - tr.stats['corr_start']
        delta = tr.stats.endtime - tr.stats.starttime
        for ii in range(np.random.randint(3, 12)):
            ntr = tr.copy()
            ntr.data = tr.data*(ii+2)
            ntr.stats['corr_start'] += (ii+1) * delta
            ntr.stats['corr_end'] += (ii+1) * delta
            # Shorten correlation with every iteration
            ntr.stats['corr_end'] -= self.corr_len*(ii+1)*.05
            self.st.append(ntr)

    def test_result_mean(self):
        stack = stream.stack_st(self.st, 'mean', norm=False)
        self.assertEqual(len(stack), self.st[0].stats.npts)
        self.assertEqual(self.st[0].stats.corr_start, stack.stats.corr_start)
        self.assertEqual(self.st[-1].stats.corr_end, stack.stats.corr_end)
        exp_res = np.average(np.arange(1, self.st.count()+1))*np.ones_like(
            stack.data)
        self.assertTrue(np.all(stack.data == exp_res))

    def test_weighting(self):
        stack = stream.stack_st(self.st, 'by_length', norm=False)
        self.assertEqual(self.st[0].stats.corr_start, stack.stats.corr_start)
        self.assertEqual(self.st[-1].stats.corr_end, stack.stats.corr_end)
        lengths = self.corr_len*np.linspace(
            1, 1-0.05*(self.st.count()-1), self.st.count())
        exp_res = np.sum(lengths*np.arange(1, self.st.count()+1))/lengths.sum()
        self.assertTrue(np.allclose(stack.data, exp_res))
        self.assertEqual(self.st[0].stats.corr_start, stack.stats.corr_start)
        self.assertEqual(self.st[-1].stats.corr_end, stack.stats.corr_end)


class TestStackByGroup(unittest.TestCase):
    def setUp(self):
        st = read()
        self.st = stream.CorrStream()
        for tr in st:
            delta = tr.stats.endtime - tr.stats.starttime
            tr.data = np.ones_like(tr.data)
            tr.stats['corr_start'] = tr.stats.starttime
            tr.stats['corr_end'] = tr.stats.endtime
            self.corr_len = tr.stats['corr_end'] - tr.stats['corr_start']
            tr = stream.CorrTrace(tr.data, _header=tr.stats)
            for ii in range(np.random.randint(3, 12)):
                ntr = tr.copy()
                ntr.data = tr.data*(ii+2)
                ntr.stats['corr_start'] += delta*(ii+1)
                ntr.stats['corr_end'] += delta*(ii+1)
                ntr.stats.location = str(ii+5)
                self.st.append(ntr)

    def test_grouping(self):
        stack = stream.stack_st_by_group(self.st, False, 'mean')
        self.assertEqual(stack.count(), 3)

    def test_grouping_regard_loc(self):
        stack = stream.stack_st_by_group(self.st, True, 'mean')
        self.assertEqual(stack.count(), self.st.count())


class TestAlphabeticalCorrelation(unittest.TestCase):
    def setUp(self):
        st = read()
        self.st0 = st[0].stats
        self.st0.station = 'AA'
        self.st1 = st[1].stats
        self.st1.station = 'ZZ'
        self.data = np.linspace(0, 50, 51)

    def test_no_modification(self):
        header, data_out = stream.alphabetical_correlation(
            self.st0, self.st1, -10, 11, self.data.copy(), None)
        self.assertEqual(header.station, 'AA-ZZ')
        self.assertTrue(np.all(data_out == self.data))
        self.assertEqual(header.start_lag, -10)

    def test_modified(self):
        header, data_out = stream.alphabetical_correlation(
            self.st1, self.st0, -10, 11, self.data.copy(), None)
        self.assertEqual(header.station, 'AA-ZZ')
        self.assertTrue(np.all(data_out == np.flip(self.data)))
        self.assertEqual(header.start_lag, -11)

    def test_priority(self):
        self.st0.network = 'ZZ'
        header, _ = stream.alphabetical_correlation(
            self.st1, self.st0, -10, 11, self.data.copy(), None)
        self.assertEqual(header.station, 'ZZ-AA')
        self.assertEqual(header.start_lag, -10)


class TestCorrTrace(unittest.TestCase):
    # not a whole lot to test here
    def setUp(self):
        self.st = read()

    def test_npts(self):
        npts = np.random.randint(25, 510)
        data = np.empty(npts)
        ctr = stream.CorrTrace(data)
        self.assertEqual(ctr.stats.npts, npts)

    def test_provide_header(self):
        ctr = stream.CorrTrace(self.st[0].data, _header=self.st[0].stats)
        self.assertEqual(ctr.stats, stream.CorrStats(self.st[0].stats))

    def test_combine_headers(self):
        ctr = stream.CorrTrace(
            np.empty(25), header1=self.st[0].stats, header2=self.st[1].stats,
            start_lag=-10, end_lag=10)
        exp_res, _ = stream.alphabetical_correlation(
            self.st[0].stats, self.st[1].stats, -10, 10, np.empty(25), None)
        exp_res.npts = 25
        self.assertEqual(ctr.stats, exp_res)

    def test_no_header(self):
        ctr = stream.CorrTrace(
            np.empty(25))
        exp_res = stream.CorrStats()
        exp_res['npts'] = 25
        self.assertEqual(ctr.stats, exp_res)

    def test_times(self):
        ctr = stream.CorrTrace(
            np.empty(25), header1=self.st[0].stats, header2=self.st[1].stats,
            start_lag=-10, end_lag=10)
        exp = np.arange(
            ctr.stats.start_lag, ctr.stats.end_lag + ctr.stats.delta,
            ctr.stats.delta)
        np.testing.assert_array_almost_equal(exp, ctr.times())


class TestCorrStream(unittest.TestCase):
    def setUp(self):
        st = read()
        for tr in st:
            # Else this will need too much time
            tr.stats.sampling_rate = 1
        self.st = stream.CorrStream()
        for tr in st:
            delta = tr.stats.endtime - tr.stats.starttime
            tr.data = np.ones_like(tr.data)
            tr.stats['corr_start'] = tr.stats.starttime
            tr.stats['corr_end'] = tr.stats.endtime
            self.corr_len = delta
            tr = stream.CorrTrace(tr.data, _header=tr.stats)
            for ii in range(60):
                ntr = tr.copy()
                ntr.data = np.empty(tr.data.shape)
                ntr.stats['corr_start'] += delta*(ii+1)
                ntr.stats['corr_end'] += delta*(ii+1)
                self.st.append(ntr)
        self.len_tot = self.st[-1].stats.corr_end - self.st[0].stats.corr_start

    def test_wrong_input(self):
        with self.assertRaises(TypeError):
            stream.CorrStream('bla')
        with self.assertRaises(TypeError):
            stream.CorrStream([4, type])

    def test_slide_short_window_error(self):
        with self.assertRaises(ValueError):
            for _ in self.st.slide(1, 1):
                continue

    def test_slide_max_len(self):
        for st in self.st.slide(self.corr_len, self.corr_len, True):
            # Just check that no extra correlations are yielded
            self.assertEqual(st.count(), 3)
            st.sort(keys=['corr_start'])
            length = st[-1].stats.corr_end - st[0].stats.corr_start
            self.assertEqual(length, self.corr_len)

    def test_slide_full_data(self):
        # Make sure that no data is lost
        outst = stream.CorrStream()
        for st in self.st.slide(3600, 3600, True):
            outst.extend(st)
        start = min(tr.stats.corr_start for tr in outst)
        end = max(tr.stats.corr_end for tr in outst)
        self.assertEqual(start, self.st[0].stats.corr_start)
        self.assertEqual(end, self.st[-1].stats.corr_end)

    def test_slide_wrong_step_value(self):
        step = np.random.randint(-35, 0)
        with self.assertRaises(ValueError):
            for _ in self.st.slide(self.corr_len, step):
                continue

    def test_select_corr_time_no_partial(self):
        start = self.st[0].stats.corr_start
        end = self.st[0].stats.corr_end + 1
        st_out = self.st.select_corr_time(start, end, False)
        endmax = max(tr.stats.corr_end for tr in st_out)
        self.assertEqual(endmax, self.st[0].stats.corr_end)

    def test_select_corr_time_no_partial2(self):
        start = self.st[0].stats.corr_start + 1
        end = self.st[0].stats.corr_end + 1
        st_out = self.st.select_corr_time(start, end, False)
        self.assertFalse(len(st_out))

    def test_select_corr_time_w_partial(self):
        start = self.st[0].stats.corr_start + 1
        end = self.st[0].stats.corr_end + 1
        st_out = self.st.select_corr_time(start, end, True)
        startmin = min(tr.stats.corr_start for tr in st_out)
        endmax = max(tr.stats.corr_end for tr in st_out)
        self.assertEqual(endmax, self.st[0].stats.corr_end)
        self.assertEqual(startmin, self.st[0].stats.corr_start)

    def test_select_corr_time_correct_length_False(self):
        start = self.st[0].stats.corr_start
        end = self.st[0].stats.corr_start + 3*self.corr_len
        st_out = self.st.select_corr_time(start, end, False)
        st_out.sort(keys=['corr_start'])
        length = st_out[-1].stats.corr_end - st_out[0].stats.corr_start
        self.assertEqual(length, 3*self.corr_len)

    def test_select_corr_time_correct_length_True(self):
        start = self.st[0].stats.corr_start
        end = self.st[0].stats.corr_start + 3*self.corr_len
        st_out = self.st.select_corr_time(start, end, True)
        st_out.sort(keys=['corr_start'])
        length = st_out[-1].stats.corr_end - st_out[0].stats.corr_start
        self.assertEqual(length, 3*self.corr_len)

    def test_select_corr_time_correct_length_1_True(self):
        # This has been an issue
        # Because this is a special case
        start = self.st[0].stats.corr_start
        end = self.st[0].stats.corr_start + self.corr_len
        st_out = self.st.select_corr_time(start, end, True)
        st_out.sort(keys=['corr_start'])
        length = st_out[-1].stats.corr_end - st_out[0].stats.corr_start
        self.assertEqual(length, self.corr_len)

    def test_select_corr_time_correct_length_1_False(self):
        # This has been an issue
        # Because this is a special case
        start = self.st[0].stats.corr_start
        end = self.st[0].stats.corr_start + self.corr_len
        st_out = self.st.select_corr_time(start, end, False)
        st_out.sort(keys=['corr_start'])
        length = st_out[-1].stats.corr_end - st_out[0].stats.corr_start
        self.assertEqual(length, self.corr_len)

    def test_stack_len_0(self):
        out = self.st.stack(regard_location=False)
        self.assertEqual(out.count(), 3)

    def test_stack_len_daily(self):
        out = self.st.stack(stack_len='daily', regard_location=False)
        # Note that this does not mean that each correlation encompasses 24h
        # of data due to gaps at the beginning or end or overlaps over the
        # different days.
        self.assertEqual(3*np.ceil(self.len_tot/(24*3600)), out.count())

    def test_stack_len_rand(self):
        stacklen = self.corr_len*np.random.randint(2, 9)
        out = self.st.stack(stack_len=stacklen, regard_location=False)
        # for tr in out[]:
        #     # The last three could be shorter
        tr = out[4]
        self.assertEqual(stacklen, tr.stats.corr_end-tr.stats.corr_start)

    @mock.patch('seismic.correlate.stream.convert_statlist_to_bulk_stats')
    def test_create_corrbulk(self, cstbs_mock):
        st = self.st.copy()
        qustart = st[0].stats.corr_start + 1
        cstbs_mock.return_value = st[0].stats
        with mock.patch.object(st, 'select') as sct_mock:
            select_return = mock.MagicMock(name='select_mock')
            select_return.select_corr_time.return_value = st
            sct_mock.return_value = select_return
            cb = st.create_corr_bulk(
                times=(qustart, st[0].stats.corr_end),
                channel=st[0].stats.channel)
            sct_mock.assert_any_call(
                None, None, None, st[0].stats.channel)
        select_return.select_corr_time.assert_called_once_with(
            qustart, st[0].stats.corr_end
        )
        for ii, tr in enumerate(self.st):
            np.testing.assert_array_equal(tr.data, cb.data[ii])
        # Check in-place
        for tr in st:
            self.assertFalse(hasattr(tr, 'data'))

    @mock.patch('seismic.correlate.stream.convert_statlist_to_bulk_stats')
    def test_create_corrbulk_vary_channel(self, cstbs_mock: mock.MagicMock):
        st = self.st.copy()
        qustart = st[0].stats.corr_start + 1
        cstbs_mock.return_value = st[0].stats
        with mock.patch.object(st, 'select') as sct_mock:
            select_return = mock.MagicMock(name='select_mock')
            select_return.select_corr_time.return_value = st
            sct_mock.return_value = select_return
            cb = st.create_corr_bulk(times=(qustart, st[0].stats.corr_end))
            sct_mock.assert_any_call(
                None, None, None, None)
        select_return.select_corr_time.assert_called_once_with(
            qustart, st[0].stats.corr_end
        )
        cstbs_mock.assert_called_with(mock.ANY, varying_channel=True)
        for ii, tr in enumerate(self.st):
            np.testing.assert_array_equal(tr.data, cb.data[ii])
        # Check in-place
        for tr in st:
            self.assertFalse(hasattr(tr, 'data'))

    @mock.patch('seismic.correlate.stream.convert_statlist_to_bulk_stats')
    def test_create_corrbulk_differing_sampling(self, cstbs_mock):
        st = self.st.copy()
        cstbs_mock.return_value = st[0].stats
        st[-1].stats.sampling_rate /= 2
        with warnings.catch_warnings(record=True) as w:
            cb = st.create_corr_bulk()
            self.assertEqual(len(w), 1)
        self.assertEqual(cb.data.shape[0], self.st.count()-1)
        for ii, tr in enumerate(self.st[:-1]):
            np.testing.assert_array_equal(tr.data, cb.data[ii])

    def test_to_matrix(self):
        st = self.st.copy()
        with mock.patch.object(st, 'select') as sct_mock:
            select_return = mock.MagicMock(name='select_mock')
            select_return.select_corr_time.return_value = st
            sct_mock.return_value = select_return
            A, stats = st._to_matrix(
                'net', 'stat', 'cha', 'loc', times=(
                    st[0].stats.starttime, st[0].stats.endtime))
            sct_mock.assert_called_once_with('net', 'stat', 'loc', 'cha')
            select_return.select_corr_time.assert_called_once_with(
                st[0].stats.starttime, st[0].stats.endtime)
        statl = []
        for ii, tr in enumerate(st):
            np.testing.assert_array_equal(A[ii], tr.data)
            statl.append(tr.stats)
        self.assertListEqual(statl, stats)


class TestConvertStatlistToBulkStats(unittest.TestCase):
    def setUp(self):
        self.stats = read()[0].stats
        self.stats['corr_start'] = UTCDateTime(0)
        self.stats['corr_end'] = UTCDateTime(3600)
        self.stats['dist'] = 1000
        self.stats['az'] = 30
        self.stats['baz'] = 330
        self.stats['start_lag'] = -100
        self.stats['end_lag'] = 100
        self.stats['stla'] = 55
        self.stats['evla'] = 54.5
        self.stats['stlo'] = 0
        self.stats['evlo'] = 0
        self.stats['stel'] = 0
        self.stats['evel'] = 0
        # Note that starttime and endtime are just copies of corr_start and
        # corr_end
        self.mutables = [
            'corr_start', 'corr_end', 'starttime', 'endtime', 'location']
        self.immutables = [
            'npts', 'sampling_rate', 'network', 'station', 'channel',
            'start_lag', 'stla', 'stlo', 'stel', 'evla', 'evlo',
            'evel', 'dist', 'az', 'baz', 'location']
        self.stats = stream.CorrStats(self.stats)

    def test_result(self):
        stats1 = self.stats.copy()
        stats1['corr_start'] += 3600
        stats1['corr_end'] += 3600
        stats1['location'] = 'bla'
        stcomb = stream.convert_statlist_to_bulk_stats([self.stats, stats1])
        for key in stcomb:
            if key in self.mutables:
                self.assertEqual(len(stcomb[key]), 2)
                self.assertEqual(stcomb[key][0], self.stats[key])
                self.assertEqual(stcomb[key][1], stats1[key])
            elif key == 'ntrcs':
                self.assertEqual(stcomb[key], 2)
            else:
                self.assertEqual(stcomb[key], self.stats[key])

    def test_differing_immutables(self):
        stats1 = self.stats.copy()
        change = np.random.randint(0, len(self.immutables)-1)
        chkey = self.immutables[change]
        stats1[chkey] = '3'
        with self.assertRaises(ValueError):
            _ = stream.convert_statlist_to_bulk_stats([self.stats, stats1])

    def test_loc_mutable(self):
        stats1 = self.stats.copy()
        stcomb = stream.convert_statlist_to_bulk_stats(
            [self.stats, stats1], False)
        self.assertIsInstance(stcomb['location'], str)

    def test_channel_mutable(self):
        stats1 = self.stats.copy()
        stcomb = stream.convert_statlist_to_bulk_stats(
            [self.stats, stats1], varying_channel=True)
        self.assertIsInstance(stcomb['location'], list)


if __name__ == "__main__":
    unittest.main()<|MERGE_RESOLUTION|>--- conflicted
+++ resolved
@@ -7,11 +7,7 @@
    Peter Makus (makus@gfz-potsdam.de)
 
 Created: Monday, 31st May 2021 01:50:04 pm
-<<<<<<< HEAD
 Last Modified: Thursday, 3rd November 2022 11:51:34 am
-=======
-Last Modified: Monday, 24th October 2022 10:39:16 am
->>>>>>> c4e512a7
 '''
 
 import unittest
@@ -162,7 +158,6 @@
         self.assertIn(
             'Applied time stretch', cb.stats.processing_bulk)
 
-<<<<<<< HEAD
     @mock.patch('seismic.monitor.post_corr_process.apply_shift')
     def test_correct_shift(self, shift_mock: mock.MagicMock):
         cb = self.cb.copy()
@@ -177,14 +172,13 @@
         np.testing.assert_array_equal(np.zeros((25, 25)), cb.data)
         self.assertIn(
             'Corrected for time shift', cb.stats.processing_bulk)
-=======
+
     def test_correct_stretch_wrong_type(self):
         dvmock = mock.MagicMock()
         dvmock.value = 1
         dvmock.value_type = 'bla'
         with self.assertRaises(ValueError):
             self.cb.correct_stretch(dvmock)
->>>>>>> c4e512a7
 
     def test_create_corrstream(self):
         # Lets's just create a CorrStream from stretch and then convert back
