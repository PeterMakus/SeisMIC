'''
:copyright:

:license:
   GNU Lesser General Public License, Version 3
   (https://www.gnu.org/copyleft/lesser.html)
:author:
   Peter Makus (makus@gfz-potsdam.de)

Created: Thursday, 24th June 2021 02:23:40 pm
<<<<<<< HEAD
Last Modified: Tuesday, 8th November 2022 03:56:47 pm
=======
Last Modified: Friday, 5th August 2022 01:01:19 pm
>>>>>>> c4e512a7
'''

import unittest

import numpy as np

from seismic.monitor import stretch_mod as sm
from seismic.correlate.stats import CorrStats


class TestTimeWindowsCreation(unittest.TestCase):
    def test_wrong_leng(self):
        with self.assertRaises(ValueError):
            sm.time_windows_creation([0, 1, 2], [0, 2])

    def test_negative_step(self):
        win_len = np.random.randint(-100, 0)
        with self.assertRaises(ValueError):
            sm.time_windows_creation([0], win_len)

    def test_one_window(self):
        st = np.random.randint(-10, 10)
        win_len = np.random.randint(2, 100)
        out = sm.time_windows_creation([st], win_len)
        self.assertEqual(win_len, len(out[0]))
        self.assertEqual(out[0][0], st)


# pretty complex to test
# This is a little more like an integral test
class TestTimeStretchEstimate(unittest.TestCase):
    def setUp(self):
        self.n = 1000
        self.ref = np.cos(np.linspace(0, 40*np.pi, self.n, endpoint=True))

    def test_result(self):
        stretch = np.arange(1, 11, 1)/100  # in per cent
        # number of points for new
        nn = ((1+stretch)*self.n)
        corr = np.empty((len(nn), self.n))
        for ii, n in enumerate(nn):
            x = np.linspace(0, 40*np.pi, int(n), endpoint=True)
            jj = int(round(abs(len(x)-self.n)/2))
            corr[ii, :] = np.cos(x)[jj:-jj][:self.n]
        dv = sm.time_stretch_estimate(corr, self.ref, stretch_steps=101)
        self.assertTrue(np.allclose(dv['value'], stretch, atol=0.004))

    def test_no_stretch(self):
        corr = np.tile(self.ref, (4, 1))
        dv = sm.time_stretch_estimate(corr, self.ref, stretch_steps=101)
        self.assertTrue(np.all(dv['value'] == [0, 0, 0, 0]))

    def test_neg_stretch(self):
        stretch = np.arange(1, 11, 1)/100  # in per cent
        # number of points for new
        nn = ((1+stretch)*self.n)
        corr = np.empty((len(nn), self.n))
        # inter = interp1d(self.xref, self.ref, kind='cubic')
        for ii, n in enumerate(nn):
            x = np.linspace(0, 40*np.pi, int(n), endpoint=True)
            jj = int(round(abs(len(x)-self.n)/2))
            corr[ii, :] = np.cos(x)[jj:-jj][:self.n]
        # make the most stretch trace the ref trace
        ref = corr[-1, :]
        dv = sm.time_stretch_estimate(corr[:-1, :], ref, stretch_steps=101)
        self.assertTrue(
            np.allclose(dv['value'], -np.flip(stretch[:-1]), atol=0.004))


class TestTimeShiftApply(unittest.TestCase):
    def test_result(self):
        shift = (np.random.random()*10) - 5
        shifta = np.array([shift])
        # number of points for new
        corr = np.arange(100, dtype=np.float64)
        corr_shift = sm.time_shift_apply(corr, shifta, single_sided=True)
        shift = int(np.ceil(np.abs(shift))*np.sign(shift))
        # Zeros on edges
        if shift > 0:
            np.testing.assert_array_equal(corr_shift[0][:shift], 0)
            np.testing.assert_equal(
                np.floor(corr_shift[0][shift:]), corr[:-shift])
        else:
            np.testing.assert_array_equal(corr_shift[0][shift:], 0)
            np.testing.assert_equal(
                np.floor(corr_shift[0][:shift]), corr[-shift-1:-1])

    def test_result_two_sided(self):
        shift = (np.random.random()*10) - 5
        shifta = np.array([shift])
        # number of points for new
        corr = np.arange(-50, 51, dtype=np.float64)
        corr_shift = sm.time_shift_apply(corr, shifta, single_sided=False)
        shift = int(np.ceil(np.abs(shift))*np.sign(shift))

        # Zeros on edges
        if shift > 0:
            np.testing.assert_equal(corr_shift[0][:shift], 0)
            np.testing.assert_equal(
                np.floor(corr_shift[0][shift:]), corr[:-shift])
        else:
            np.assert_equal(corr_shift[0][shift:], 0)
            np.testing.assert_equal(
                np.floor(corr_shift[0][:shift]), corr[-shift-1:-1])

    def test_result_inconstant(self):
        shift = np.atleast_2d(np.concatenate((np.zeros(50), -np.ones(50))))
        # number of points for new
        corr = np.arange(100, dtype=np.float64)
        corr_shift = sm.time_shift_apply(corr, shift, single_sided=True)
        # Zeros on edges
        np.testing.assert_equal(corr_shift[0][:50], corr[:50])
        np.testing.assert_equal(corr_shift[0][50:-1], corr[51:])
        np.testing.assert_equal(corr_shift[0][-1], 0)


class TestTimeShiftEstimate(unittest.TestCase):
    def setUp(self):
        self.n = 1000
        self.ref = np.cos(np.linspace(0, 40*np.pi, self.n, endpoint=True))

    def test_result(self):
        shift = np.arange(0, 10, 1)
        # number of points for new
        corr = np.empty((len(shift), self.n))
        for ii in range(corr.shape[0]):
            corr[ii] = np.roll(self.ref, ii)
        dv = sm.time_shift_estimate(corr, self.ref, shift_steps=21)
        np.testing.assert_array_equal(dv['value'], shift)

    def test_no_stretch(self):
        corr = np.tile(self.ref, (4, 1))
        dv = sm.time_shift_estimate(corr, self.ref, shift_steps=101)
        np.testing.assert_array_equal(dv['value'], [0, 0, 0, 0])

    def test_neg_shift(self):
        shift = -np.arange(0, 10, 1)
        # number of points for new
        corr = np.empty((len(shift), self.n))
        for ii in range(corr.shape[0]):
            corr[ii] = np.roll(self.ref, -ii)
        dv = sm.time_shift_estimate(corr, self.ref, shift_steps=21)
        np.testing.assert_array_equal(dv['value'], shift)


class TestCreateShiftedRefMat(unittest.TestCase):
    def setUp(self):
        self.ref_trc = np.arange(101.)
        self.stats = CorrStats({
            'start_lag': -50,
            'delta': 1,
            'npts': 101})
        self.shifts = np.linspace(-5, 5, 101)

    def test_invalid_shape(self):
        with self.assertRaises(AssertionError):
            sm.create_shifted_ref_mat(np.ones((5, 5)), None, None)

    def test_result(self):
        exp = np.array([self.ref_trc + s for s in self.shifts])
        out = sm.create_shifted_ref_mat(self.ref_trc, self.stats, self.shifts)
        np.testing.assert_array_almost_equal(out, exp)


class TestCompareWithModifiedReference(unittest.TestCase):
    def setUp(self):
        self.ref_trc = np.arange(101.)
        self.stats = CorrStats({
            'start_lag': -50,
            'delta': 1,
            'npts': 101})
        self.shifts = np.linspace(-5, 5, 101)
        self.ref_mat = np.array([self.ref_trc + s for s in self.shifts])
        self.data = np.roll(self.ref_mat, shift=1, axis=0)

    def test_result(self):
        indices = np.arange(101)
        sim_mat = sm.compare_with_modified_reference(
            self.data, self.ref_mat, indices)
        # positions were corr should be 1
        ii = np.hstack((-1, np.arange(0, 100)))
        np.testing.assert_array_almost_equal(sim_mat[np.arange(101), ii], 1)


if __name__ == "__main__":
    unittest.main()<|MERGE_RESOLUTION|>--- conflicted
+++ resolved
@@ -8,11 +8,7 @@
    Peter Makus (makus@gfz-potsdam.de)
 
 Created: Thursday, 24th June 2021 02:23:40 pm
-<<<<<<< HEAD
 Last Modified: Tuesday, 8th November 2022 03:56:47 pm
-=======
-Last Modified: Friday, 5th August 2022 01:01:19 pm
->>>>>>> c4e512a7
 '''
 
 import unittest
