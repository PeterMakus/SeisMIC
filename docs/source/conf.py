# Configuration file for the Sphinx documentation builder.
#
# This file only contains a selection of the most common options. For a full
# list see the documentation:
# https://www.sphinx-doc.org/en/master/usage/configuration.html

# -- Path setup --------------------------------------------------------------

# If extensions (or modules to document with autodoc) are in another directory,
# add these directories to sys.path here. If the directory is relative to the
# documentation root, use os.path.abspath to make it absolute, like shown here.
#
import os
import sys
sys.path.insert(0, os.path.abspath('../../src'))


# -- Project information -----------------------------------------------------

project = 'SeisMIC'
<<<<<<< HEAD
copyright = '2023, The SeisMIC development team.'
author = 'The SeisMIC development Team'
=======
copyright = '2022, The SeisMIC development team.'
author = \
    'Peter Makus, Christoph Sens-Schönfelder, and the SeisMIC development Team'
>>>>>>> 676b31a7

# The full version, including alpha/beta/rc tags
release = '0.3.10'


# -- General configuration ---------------------------------------------------

# Add any Sphinx extension module names here, as strings. They can be
# extensions coming with Sphinx (named 'sphinx.ext.*') or your custom
# ones.
extensions = ['sphinx.ext.autodoc',
              'sphinx.ext.viewcode',
              'sphinx.ext.githubpages',
              'sphinx.ext.napoleon',
              'sphinx.ext.autosummary',
              'sphinxcontrib.mermaid',
              'sphinx_copybutton']
# autosummary_generate = True

# For docstring __init__ documentation
autoclass_content = 'both'

# Add any paths that contain templates here, relative to this directory.
templates_path = ['_templates']

# List of patterns, relative to source directory, that match files and
# directories to ignore when looking for source files.
# This pattern also affects html_static_path and html_extra_path.
exclude_patterns = ['_build', 'Thumbs.db', '.DS_Store']


# -- Autodoc options ---------------------------------------------------------
autodoc_default_options = {
    # 'members': 'var1, var2',
    'member-order': 'bysource',
    'undoc-members': True,
    'exclude-members': '__init__',
}

# -- Options for HTML output -------------------------------------------------

# The theme to use for HTML and HTML Help pages.  See the documentation for
# a list of builtin themes.
#
html_theme = 'pydata_sphinx_theme'  # 'sphinx_rtd_theme'

# Add any paths that contain custom static files (such as style sheets) here,
# relative to this directory. They are copied after the builtin static files,
# so a file named "default.css" will overwrite the builtin "default.css".
html_static_path = ['_static']


html_title = ""
html_logo = "source/figures/seismic_logo_small.svg"
# html_favicon = "chapters/figures/favicon.ico"

html_context = {
    # "github_url": "https://github.com", # or your GitHub Enterprise
    "github_user": 'PeterMakus',
    "github_repo": 'SeisMIC',
    "github_version": "main",
    "doc_path": "docs",
}

html_theme_options = {
    "github_url": "https://github.com/PeterMakus/SeisMIC",
    "use_edit_page_button": True,
    # "show_toc_level": 1,

    "use_edit_page_button": True,

    # "collapse_navigation": True,
    "navigation_depth": 2,
    # "navbar_align": "left"

}<|MERGE_RESOLUTION|>--- conflicted
+++ resolved
@@ -18,14 +18,9 @@
 # -- Project information -----------------------------------------------------
 
 project = 'SeisMIC'
-<<<<<<< HEAD
 copyright = '2023, The SeisMIC development team.'
-author = 'The SeisMIC development Team'
-=======
-copyright = '2022, The SeisMIC development team.'
 author = \
     'Peter Makus, Christoph Sens-Schönfelder, and the SeisMIC development Team'
->>>>>>> 676b31a7
 
 # The full version, including alpha/beta/rc tags
 release = '0.3.10'
